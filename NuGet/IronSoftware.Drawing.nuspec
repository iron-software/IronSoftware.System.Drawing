<?xml version="1.0" encoding="utf-8"?>
<package xmlns="http://schemas.microsoft.com/packaging/2013/05/nuspec.xsd">
	<metadata>
		<id>IronSoftware.System.Drawing</id>
		<version>$version$</version>
		<title>IronSoftware.System.Drawing</title>
		<authors>https://ironsoftware.com/</authors>
		<owners></owners>
		<requireLicenseAcceptance>false</requireLicenseAcceptance>
		<license type="file">LICENSE.txt</license>
		<projectUrl>https://github.com/iron-software/IronSoftware.Drawing.Common/</projectUrl>
		<icon>images/ironsoftware-logo.png</icon>
		<readme>docs\README.md</readme>
		<description>IronSoftware.System.Drawing - The C# Image Library

A universally compatible Bitmap format for .NET 7 and .NET 6, .NET 5, .NET Core on Windows, macOS, Linux, Docker, AWS, Azure, NanoServer, IIS, Mobile, Xamarin, iOS, Android, and Google Compute.

Works seamlessly with popular Image and Bitmap formats such as System.Drawing.Bitmap, SkiaSharp, SixLabors.ImageSharp, Microsoft.Maui.Graphics.

Implicit casting means that using this class to input and output Bitmap and image types from public API's gives full compatibility to all image type fully supported by Microsoft.

Key library features include:
* AnyBitmap: A universally compatible Bitmap class. Implicit casting between System.Drawing.Bitmap, System.Drawing.Image, SkiaSharp.SKBitmap, SkiaSharp.SKImage, SixLabors.ImageSharp, Microsoft.Maui.Graphics.Platform.PlatformImage to IronSoftware.Drawing.AnyBitmap
* Color: A universally compatible Color class. Implicit casting between System.Drawing.Color, SkiaSharp.SKColor, SixLabors.ImageSharp.Color, SixLabors.ImageSharp.PixelFormats to IronSoftware.Drawing.Color
* CropRectangle: A universally compatible Rectangle class. Implicit casting between System.Drawing.Rectangle, SkiaSharp.SKRect, SkiaSharp.SKRectI, SixLabors.ImageSharp.Rectangle to IronSoftware.Drawing.CropRectangle
* Font: A universally compatible Font class. Implicit casting between System.Drawing.Font, SkiaSharp.SKFont, SixLabors.Fonts.Font to IronSoftware.Drawing.Font

IronSoftware.Drawing can be used within C#, VB.NET, F#, ASP.NET projects, MVC, Web Services, Console &amp; Desktop Applications.

Supports:
* .NET 7
* .NET 6
* .NET 5
* .NET Core 2.0 +
* .NET Framework 4.6.2 +

For general support and technical inquiries, please email us at: developers@ironsoftware.com</description>
		<summary>IronSoftware.System.Drawing is an open-source solution for .NET developers to replace System.Drawing.Common with a universal and flexible library.</summary>
<<<<<<< HEAD
		<releaseNotes>- Improved handling of Tiff image frames</releaseNotes>
=======
		<releaseNotes>- Added LoadAnyBitmapFromRGBBuffer method: This new feature allows you to create an AnyBitmap object directly from an RGB pixel data buffer, providing a straightforward way to convert byte arrays into AnyBitmap objects.
- Added GetRGBBuffer method: This enhancement simplifies the process of retrieving an RGB buffer from an image. You can now obtain the RGB pixel data from any image with a single method call.</releaseNotes>
>>>>>>> efdbbf68
		<copyright>Copyright © Iron Software 2022-2023</copyright>
		<tags>Images, Bitmap, SkiaSharp, SixLabors, BitMiracle, Maui, SVG, TIFF, TIF, GIF, JPEG, PNG, Color, Rectangle, Drawing, C#, VB.NET, ASPX, create, render, generate, standard, netstandard2.0, core, netcore</tags>
		<repository type="git" url="https://github.com/iron-software/IronSoftware.Drawing.Common" commit="$commit$" />
		<dependencies>
			<group targetFramework="netstandard2.0">
				<dependency id="SixLabors.ImageSharp" version="2.1.3" />
				<dependency id="BitMiracle.LibTiff.NET" version="2.4.649" />
				<dependency id="System.Memory" version="4.5.5" />
			</group>
			<group targetFramework="net60">
				<dependency id="SixLabors.ImageSharp" version="3.0.0" />
				<dependency id="BitMiracle.LibTiff.NET" version="2.4.649" />
				<dependency id="System.Memory" version="4.5.5" />
			</group>
			<group targetFramework="netstandard2.1">
				<dependency id="SixLabors.ImageSharp" version="2.1.3" />
				<dependency id="BitMiracle.LibTiff.NET" version="2.4.649" />
				<dependency id="System.Memory" version="4.5.5" />
			</group>
		</dependencies>
	</metadata>
	<files>
		<file src=".\ironsoftware-logo.png" target=".\images\" />
		<file src=".\LICENSE.txt" target=".\" />
		<file src=".\README.txt" target=".\" />
		<file src=".\README.md" target="docs\" />
		<file src="..\bin\$configuration$\netstandard2.0\IronSoftware.Drawing.Common.*" target="lib\netstandard2.0" />
		<file src="..\bin\$configuration$\net60\IronSoftware.Drawing.Common.*" target="lib\net60" />
		<file src="..\bin\$configuration$\netstandard2.1\IronSoftware.Drawing.Common.*" target="lib\netstandard2.1" />
	</files>
</package>
	<|MERGE_RESOLUTION|>--- conflicted
+++ resolved
@@ -36,12 +36,9 @@
 
 For general support and technical inquiries, please email us at: developers@ironsoftware.com</description>
 		<summary>IronSoftware.System.Drawing is an open-source solution for .NET developers to replace System.Drawing.Common with a universal and flexible library.</summary>
-<<<<<<< HEAD
 		<releaseNotes>- Improved handling of Tiff image frames</releaseNotes>
-=======
-		<releaseNotes>- Added LoadAnyBitmapFromRGBBuffer method: This new feature allows you to create an AnyBitmap object directly from an RGB pixel data buffer, providing a straightforward way to convert byte arrays into AnyBitmap objects.
+- Added LoadAnyBitmapFromRGBBuffer method: This new feature allows you to create an AnyBitmap object directly from an RGB pixel data buffer, providing a straightforward way to convert byte arrays into AnyBitmap objects.
 - Added GetRGBBuffer method: This enhancement simplifies the process of retrieving an RGB buffer from an image. You can now obtain the RGB pixel data from any image with a single method call.</releaseNotes>
->>>>>>> efdbbf68
 		<copyright>Copyright © Iron Software 2022-2023</copyright>
 		<tags>Images, Bitmap, SkiaSharp, SixLabors, BitMiracle, Maui, SVG, TIFF, TIF, GIF, JPEG, PNG, Color, Rectangle, Drawing, C#, VB.NET, ASPX, create, render, generate, standard, netstandard2.0, core, netcore</tags>
 		<repository type="git" url="https://github.com/iron-software/IronSoftware.Drawing.Common" commit="$commit$" />
