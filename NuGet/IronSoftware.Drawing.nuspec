<?xml version="1.0" encoding="utf-8"?>
<package xmlns="http://schemas.microsoft.com/packaging/2013/05/nuspec.xsd">
	<metadata>
		<id>IronSoftware.System.Drawing</id>
		<version>$version$</version>
		<title>IronSoftware.System.Drawing</title>
		<authors>https://ironsoftware.com/</authors>
		<owners></owners>
		<requireLicenseAcceptance>false</requireLicenseAcceptance>
		<projectUrl>https://ironsoftware.com/</projectUrl>
		<readme>docs\README.md</readme>
		<description>IronSoftware.System.Drawing - The C# Image Library

A universally compatible Bitmap format for .NET 7 and .NET 6, .NET 5, .NET Core on Windows, macOS, Linux, Docker, AWS, Azure, NanoServer, IIS, Mobile, Xamarin, iOS, Android, and Google Compute.

Works seamlessly with popular Image and Bitmap formats such as System.Drawing.Bitmap, SkiaSharp, SixLabors.ImageSharp, Microsoft.Maui.Graphics.

Implicit casting means that using this class to input and output Bitmap and image types from public API's gives full compatibility to all image type fully supported by Microsoft.

Key library features include:
  * AnyBitmap: A universally compatible Bitmap class. Implicit casting between System.Drawing.Bitmap, System.Drawing.Image, SkiaSharp.SKBitmap, SkiaSharp.SKImage, SixLabors.ImageSharp, Microsoft.Maui.Graphics.Platform.PlatformImage to IronDrawing.AnyBitmap
  * Color: A universally compatible Color class. Implicit casting between System.Drawing.Color, SkiaSharp.SKColor, SixLabors.ImageSharp.Color, SixLabors.ImageSharp.PixelFormats to IronDrawing.Color
  * CropRectangle: A universally compatible Rectangle class. Implicit casting between System.Drawing.Rectangle, SkiaSharp.SKRect, SkiaSharp.SKRectI, SixLabors.ImageSharp.Rectangle to IronDrawing.CropRectangle
  * Font: A universally compatible Font class. Implicit casting between System.Drawing.Font, SkiaSharp.SKFont, SixLabors.Fonts.Font to IronDrawing.Font

IronDrawing can be used within C#, VB.NET, F#, ASP.NET projects, MVC, Web Services, Console &amp; Desktop Applications.

Supports:
* .NET Framework 4.6.2 +
* .NET Core 2.0 +
* .NET 5
* .NET 6
* .NET 7

For general support and technical inquiries, please email us at: developers@ironsoftware.com</description>
<<<<<<< HEAD
    <summary>IronDrawing</summary>
    <releaseNotes>* Added support for implicit casting for existing Color, CropRectangle, and Font with those of Microsoft.Maui
* Added support for implicit casting between Rgb48, Rgba64, and IronDrawing.Color
* Made amendment which solved a dependency issue. As such, .NET Framework is only supported for versions 4.6.1 and above.</releaseNotes>
    <copyright>Copyright © Iron Software 2022</copyright>
    <tags>Images, Bitmap, SkiaSharp, SixLabors, BitMiracle, Maui, SVG, Tiff, Gif, Jpeg, Png, Color, Rectangle, Drawing, C#, VB.NET, aspx, create, render, generate, standard, netstandard2.0, core, netcore</tags>
	<dependencies>
		<dependency id="SixLabors.ImageSharp" version="2.1.3" />
		<dependency id="SixLabors.ImageSharp.Drawing" version="1.0.0-beta15" />
	</dependencies>
  </metadata>
  <files>
	<file src=".\README.md" target="docs\" />
	<file src=".\EULA.txt" target=".\" />
	<file src="..\bin\$configuration$\netstandard2.0\IronSoftware.Drawing.Common.*" target="lib\netstandard2.0" />
  </files>
=======
		<summary>IronDrawing</summary>
		<releaseNotes>* Added support for implicit casting for existing Color, CropRectangle, and Font with those of Microsoft.Maui
* Added support for implicit casting between Rgb48, Rgba64, and IronDrawing.Color</releaseNotes>
		<copyright>Copyright © Iron Software 2022</copyright>
		<tags>Images, Bitmap, SkiaSharp, SixLabors, BitMiracle, Maui, SVG, Tiff, Gif, Jpeg, Png, Color, Rectangle, Drawing, C#, VB.NET, aspx, create, render, generate, standard, netstandard2.0, core, netcore</tags>
		<dependencies>
			<group targetFramework="net462">
				<dependency id="SixLabors.ImageSharp.Drawing" version="1.0.0-beta15" />	
			</group>
			<group targetFramework="netstandard20">			
				<dependency id="SixLabors.ImageSharp.Drawing" version="1.0.0-beta15" />
			</group>
		</dependencies>	
	</metadata>
	<files>
		<file src=".\README.md" target="docs\" />
		<file src=".\EULA.txt" target=".\" />
		<file src="..\bin\$configuration$\netstandard2.0\IronSoftware.Drawing.Common.*" target="lib\netstandard2.0" />
	</files>
>>>>>>> dae630e5
</package><|MERGE_RESOLUTION|>--- conflicted
+++ resolved
@@ -33,24 +33,6 @@
 * .NET 7
 
 For general support and technical inquiries, please email us at: developers@ironsoftware.com</description>
-<<<<<<< HEAD
-    <summary>IronDrawing</summary>
-    <releaseNotes>* Added support for implicit casting for existing Color, CropRectangle, and Font with those of Microsoft.Maui
-* Added support for implicit casting between Rgb48, Rgba64, and IronDrawing.Color
-* Made amendment which solved a dependency issue. As such, .NET Framework is only supported for versions 4.6.1 and above.</releaseNotes>
-    <copyright>Copyright © Iron Software 2022</copyright>
-    <tags>Images, Bitmap, SkiaSharp, SixLabors, BitMiracle, Maui, SVG, Tiff, Gif, Jpeg, Png, Color, Rectangle, Drawing, C#, VB.NET, aspx, create, render, generate, standard, netstandard2.0, core, netcore</tags>
-	<dependencies>
-		<dependency id="SixLabors.ImageSharp" version="2.1.3" />
-		<dependency id="SixLabors.ImageSharp.Drawing" version="1.0.0-beta15" />
-	</dependencies>
-  </metadata>
-  <files>
-	<file src=".\README.md" target="docs\" />
-	<file src=".\EULA.txt" target=".\" />
-	<file src="..\bin\$configuration$\netstandard2.0\IronSoftware.Drawing.Common.*" target="lib\netstandard2.0" />
-  </files>
-=======
 		<summary>IronDrawing</summary>
 		<releaseNotes>* Added support for implicit casting for existing Color, CropRectangle, and Font with those of Microsoft.Maui
 * Added support for implicit casting between Rgb48, Rgba64, and IronDrawing.Color</releaseNotes>
@@ -70,5 +52,4 @@
 		<file src=".\EULA.txt" target=".\" />
 		<file src="..\bin\$configuration$\netstandard2.0\IronSoftware.Drawing.Common.*" target="lib\netstandard2.0" />
 	</files>
->>>>>>> dae630e5
 </package>