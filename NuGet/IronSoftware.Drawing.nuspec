<?xml version="1.0" encoding="utf-8"?>
<package xmlns="http://schemas.microsoft.com/packaging/2013/05/nuspec.xsd">
	<metadata>
		<id>IronSoftware.System.Drawing</id>
		<version>$version$</version>
		<title>IronSoftware.System.Drawing</title>
		<authors>https://ironsoftware.com/</authors>
		<owners></owners>
		<requireLicenseAcceptance>false</requireLicenseAcceptance>
		<license type="file">LICENSE.txt</license>
		<projectUrl>https://github.com/iron-software/IronSoftware.Drawing.Common/</projectUrl>
		<icon>images/ironsoftware-logo.png</icon>
		<readme>docs\README.md</readme>
		<description>IronSoftware.System.Drawing - The C# Image Library

A universally compatible Bitmap format for .NET 7 and .NET 6, .NET 5, .NET Core on Windows, macOS, Linux, Docker, AWS, Azure, NanoServer, IIS, Mobile, Xamarin, iOS, Android, and Google Compute.

Works seamlessly with popular Image and Bitmap formats such as System.Drawing.Bitmap, SkiaSharp, SixLabors.ImageSharp, Microsoft.Maui.Graphics.

Implicit casting means that using this class to input and output Bitmap and image types from public API's gives full compatibility to all image type fully supported by Microsoft.

Key library features include:
  * AnyBitmap: A universally compatible Bitmap class. Implicit casting between System.Drawing.Bitmap, System.Drawing.Image, SkiaSharp.SKBitmap, SkiaSharp.SKImage, SixLabors.ImageSharp, Microsoft.Maui.Graphics.Platform.PlatformImage to IronSoftware.Drawing.AnyBitmap
  * Color: A universally compatible Color class. Implicit casting between System.Drawing.Color, SkiaSharp.SKColor, SixLabors.ImageSharp.Color, SixLabors.ImageSharp.PixelFormats to IronSoftware.Drawing.Color
  * CropRectangle: A universally compatible Rectangle class. Implicit casting between System.Drawing.Rectangle, SkiaSharp.SKRect, SkiaSharp.SKRectI, SixLabors.ImageSharp.Rectangle to IronSoftware.Drawing.CropRectangle
  * Font: A universally compatible Font class. Implicit casting between System.Drawing.Font, SkiaSharp.SKFont, SixLabors.Fonts.Font to IronSoftware.Drawing.Font

IronSoftware.Drawing can be used within C#, VB.NET, F#, ASP.NET projects, MVC, Web Services, Console &amp; Desktop Applications.

Supports:
* .NET 7
* .NET 6
* .NET 5
* .NET Core 2.0 +
* .NET Framework 4.6.2 +

For general support and technical inquiries, please email us at: developers@ironsoftware.com</description>
		<summary>IronSoftware.System.Drawing is an open-source solution for .NET developers to replace System.Drawing.Common with a universal and flexible library.</summary>
<<<<<<< HEAD
		<releaseNotes>* Color
  - Fixes a bug where an alpha value of 0 would only show as one digit with Color.ToString()
  - Fixes a bug when using a RGB 32-Bit value in Color.FromArgb would set the alpha to 255 instead of 0</releaseNotes>
=======
		<releaseNotes>- Added a deconstructor for the AnyBitmap class to automatically dispose of objects, simplifying memory management.
- Added a new function call to the Color class: ToHtmlCssColorCode(). This translates the specified Color structure to an HTML string color representation.</releaseNotes>
>>>>>>> 22a973d1
		<copyright>Copyright © Iron Software 2022-2023</copyright>
		<tags>Images, Bitmap, SkiaSharp, SixLabors, BitMiracle, Maui, SVG, TIFF, TIF, GIF, JPEG, PNG, Color, Rectangle, Drawing, C#, VB.NET, ASPX, create, render, generate, standard, netstandard2.0, core, netcore</tags>
		<repository type="git" url="https://github.com/iron-software/IronSoftware.Drawing.Common" commit="$commit$" />
		<dependencies>
			<group>
				<dependency id="SixLabors.ImageSharp" version="2.1.3" />
				<dependency id="BitMiracle.LibTiff.NET" version="2.4.649" />
			</group>
		</dependencies>
	</metadata>
	<files>
		<file src=".\ironsoftware-logo.png" target=".\images\" />
		<file src=".\LICENSE.txt" target=".\" />
		<file src=".\README.txt" target=".\" />
		<file src=".\README.md" target="docs\" />
		<file src="..\bin\$configuration$\netstandard2.0\IronSoftware.Drawing.Common.*" target="lib\netstandard2.0" />
		<file src="..\bin\$configuration$\netstandard2.0\SixLabors.ImageSharp.Drawing.*" target="lib\netstandard2.0" />
		<file src="..\bin\$configuration$\netstandard2.0\SixLabors.Fonts.*" target="lib\netstandard2.0" />
	</files>
</package><|MERGE_RESOLUTION|>--- conflicted
+++ resolved
@@ -36,14 +36,8 @@
 
 For general support and technical inquiries, please email us at: developers@ironsoftware.com</description>
 		<summary>IronSoftware.System.Drawing is an open-source solution for .NET developers to replace System.Drawing.Common with a universal and flexible library.</summary>
-<<<<<<< HEAD
-		<releaseNotes>* Color
-  - Fixes a bug where an alpha value of 0 would only show as one digit with Color.ToString()
-  - Fixes a bug when using a RGB 32-Bit value in Color.FromArgb would set the alpha to 255 instead of 0</releaseNotes>
-=======
 		<releaseNotes>- Added a deconstructor for the AnyBitmap class to automatically dispose of objects, simplifying memory management.
 - Added a new function call to the Color class: ToHtmlCssColorCode(). This translates the specified Color structure to an HTML string color representation.</releaseNotes>
->>>>>>> 22a973d1
 		<copyright>Copyright © Iron Software 2022-2023</copyright>
 		<tags>Images, Bitmap, SkiaSharp, SixLabors, BitMiracle, Maui, SVG, TIFF, TIF, GIF, JPEG, PNG, Color, Rectangle, Drawing, C#, VB.NET, ASPX, create, render, generate, standard, netstandard2.0, core, netcore</tags>
 		<repository type="git" url="https://github.com/iron-software/IronSoftware.Drawing.Common" commit="$commit$" />
