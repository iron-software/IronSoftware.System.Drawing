--- conflicted
+++ resolved
@@ -46,13 +46,8 @@
         <dependency id="SixLabors.ImageSharp" version="2.1.3" />
         <dependency id="BitMiracle.LibTiff.NET" version="2.4.649" />
       </group>
-<<<<<<< HEAD
-      <group targetFramework="netstandard2.1">
-        <dependency id="SixLabors.ImageSharp" version="2.1.3" />
-=======
       <group targetFramework="net60">
         <dependency id="SixLabors.ImageSharp" version="3.0.0" />
->>>>>>> 2e4017d6
         <dependency id="BitMiracle.LibTiff.NET" version="2.4.649" />
       </group>
     </dependencies>
@@ -63,10 +58,6 @@
 		<file src=".\README.txt" target=".\" />
 		<file src=".\README.md" target="docs\" />
 		<file src="..\bin\$configuration$\netstandard2.0\IronSoftware.Drawing.Common.*" target="lib\netstandard2.0" />
-<<<<<<< HEAD
-		<file src="..\bin\$configuration$\netstandard2.1\IronSoftware.Drawing.Common.*" target="lib\netstandard2.1" />
-=======
 		<file src="..\bin\$configuration$\net60\IronSoftware.Drawing.Common.*" target="lib\net60" />
->>>>>>> 2e4017d6
 	</files>
 </package>