--- conflicted
+++ resolved
@@ -437,24 +437,6 @@
         publishSymbols: true
         symbolServerType: TeamServices
         detailedLog: true
-<<<<<<< HEAD
-    - task: GitHubRelease@1
-      condition: and(succeeded(), eq('${{ parameters.githubRelease }}', true))
-      inputs:
-        isPreRelease: true
-        gitHubConnection: 'ironsoftwarebuild'
-        repositoryName: 'iron-software/IronSoftware.System.Drawing'
-        action: 'create'
-        target: '$(Build.SourceVersion)'
-        tagSource: 'userSpecifiedTag'
-        tag: '$(NuGetVersion)'
-        title: 'IronSoftware.System.Drawing v$(NuGetVersion)'
-        releaseNotesSource: 'inline'
-        # Uncomment when create zip package
-        # assets: '$(Build.ArtifactStagingDirectory)/*.zip'
-        changeLogCompareToRelease: 'lastFullRelease'
-        changeLogType: 'commitBased'
-=======
     # Store Version Information
     - task: file-creator@6
       displayName: Store Version Information
@@ -476,4 +458,19 @@
         PathtoPublish: 'VersionInformation'
         ArtifactName: 'IronDrawingVersions'
         publishLocation: 'Container'
->>>>>>> f4c79b17
+    - task: GitHubRelease@1
+      condition: and(succeeded(), eq('${{ parameters.githubRelease }}', true))
+      inputs:
+        isPreRelease: true
+        gitHubConnection: 'ironsoftwarebuild'
+        repositoryName: 'iron-software/IronSoftware.System.Drawing'
+        action: 'create'
+        target: '$(Build.SourceVersion)'
+        tagSource: 'userSpecifiedTag'
+        tag: '$(NuGetVersion)'
+        title: 'IronSoftware.System.Drawing v$(NuGetVersion)'
+        releaseNotesSource: 'inline'
+        # Uncomment when create zip package
+        # assets: '$(Build.ArtifactStagingDirectory)/*.zip'
+        changeLogCompareToRelease: 'lastFullRelease'
+        changeLogType: 'commitBased'