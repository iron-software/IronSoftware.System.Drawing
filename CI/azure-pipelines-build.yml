--- conflicted
+++ resolved
@@ -9,23 +9,11 @@
   - group: IronDrawingVersions
   - name: Configuration
     value: 'Release'
-<<<<<<< HEAD
   - name: AssemblyVersion
     value: $(IronDrawingMajorVersion).$(IronDrawingMinorVersion).$(IronDrawingRevisionVersion).$(IronDrawingPatch)
   - name: NuGetVersion
     value: $(IronDrawingMajorVersion).$(IronDrawingMinorVersion).$(IronDrawingPatch)
     
-=======
-  - name: IronDrawingPatch
-    value: $[counter(format('{0}.{1}', variables['IronDrawingMajorVersion'], variables['IronDrawingMinorVersion']), 1)]
-  - name: NuGetVersion
-    value: $(IronDrawingMajorVersion).$(IronDrawingMinorVersion).$(IronDrawingPatch)-ci
-# Build Trigger
-trigger:
-    branches:
-      include:
-      - master
->>>>>>> 33e2e1ee
 # Virtual Machine
 pool:
   vmImage: 'windows-latest'
@@ -68,100 +56,6 @@
     - LinuxTests
     - MacOsTests
   jobs:
-<<<<<<< HEAD
-  - job: DeployDrawingLibraries
-    steps:
-    - checkout: none
-    - task: DownloadSecureFile@1
-      displayName: Download IronBarCode Code-Signing Cert
-      name: DownloadSigningCert
-      inputs:
-        secureFile: 'ironcert.pfx'
-    - task: DownloadPipelineArtifact@2
-      inputs:
-        buildType: 'current'
-        artifactName: 'IronDrawingAssemblies'
-        targetPath: 'bin/$(Configuration)'
-    - task: DownloadPipelineArtifact@2
-      inputs:
-        buildType: 'current'
-        artifactName: 'IronDrawingNuGet'
-        targetPath: 'NuGet'
-    - task: CmdLine@2
-      displayName: 'Sign IronSoftware.Drawing.Common.dll .NET Standard'
-      inputs:
-          workingDirectory: 'bin\$(Configuration)\netstandard2.0'
-          script: '$(Build.SourcesDirectory)\NuGet\signtool.exe sign /v /d IronDrawing /f $(Agent.TempDirectory)/ironcert.pfx /p $(CertificatePassword) /t http://timestamp.digicert.com /fd SHA256 "IronSoftware.Drawing.Common.dll"'
-    - task: NuGetToolInstaller@1
-      inputs:
-        versionSpec: 6.2.1
-    - task: NuGetCommand@2
-      displayName: 'Build DrawingLibraries NuGet Package'
-      inputs:
-        command: 'pack'
-        packagesToPack: 'NuGet\IronSoftware.Drawing.nuspec'
-        configuration: $(Configuration)
-        buildProperties: 'version=$(NuGetVersion);commit=$(Build.SourceVersion);IncludeSymbols=true;SymbolPackageFormat=snupkg'
-        includeSymbols: true
-    # Sign NuGet Packages
-    - task: NuGetCommand@2
-      displayName: Sign IronDrawing NuGet Package
-      inputs:
-        command: 'custom'
-        arguments: 'sign $(Build.ArtifactStagingDirectory)\IronSoftware.System.Drawing.$(NuGetVersion).symbols.nupkg -CertificatePath $(Agent.TempDirectory)\ironcert.pfx -Timestamper http://timestamp.digicert.com -NonInteractive -CertificatePassword $(CertificatePassword)'
-    - task: NuGetCommand@2
-      inputs:
-        command: 'push'
-        packagesToPush: '$(Build.ArtifactStagingDirectory)/**/*.symbols.nupkg'
-        nuGetFeedType: 'internal'
-        publishVstsFeed: 'ac7dfa01-e357-472b-9830-d5cd55e71bdd/5aac0020-09d2-4b2e-a77e-47f173a1ffd6'
-        includeSymbols: true
-    - task: PublishSymbols@2
-      inputs:
-        SearchPattern: '**/*.pdb'
-        indexSources: true
-        publishSymbols: true
-        symbolServerType: TeamServices
-        detailedLog: true
-    # Store Version Information
-    - task: file-creator@6
-      displayName: Store Version Information
-      inputs:
-        filepath: 'VersionInformation/versions.xml'
-        filecontent: |
-          <?xml version="1.0" encoding="utf-8"?>
-          <Versions>
-          <Configuration>$(Configuration)</Configuration>
-          <IronDrawingNuGetVersion>$(NuGetVersion)</IronDrawingNuGetVersion>
-          <IronDrawingAssemblyVersion>$(AssemblyVersion)</IronDrawingAssemblyVersion>
-          <GitCommitHash>$(Build.SourceVersion)</GitCommitHash>
-          </Versions>
-        fileoverwrite: true
-        verbose: true
-    - task: PublishBuildArtifacts@1
-      displayName: Publish IronDrawing Version Information
-      inputs:
-        PathtoPublish: 'VersionInformation'
-        ArtifactName: 'IronDrawingVersions'
-        publishLocation: 'Container'
-    - task: GitHubRelease@1
-      condition: and(succeeded(), eq('${{ parameters.githubRelease }}', true))
-      inputs:
-        isPreRelease: true
-        gitHubConnection: 'ironsoftwarebuild'
-        repositoryName: 'iron-software/IronSoftware.System.Drawing'
-        action: 'create'
-        target: '$(Build.SourceVersion)'
-        tagSource: 'userSpecifiedTag'
-        tag: '$(NuGetVersion)'
-        title: 'IronSoftware.System.Drawing v$(NuGetVersion)'
-        releaseNotesSource: 'inline'
-        # Uncomment when create zip package
-        # assets: '$(Build.ArtifactStagingDirectory)/*.zip'
-        changeLogCompareToRelease: 'lastFullRelease'
-        changeLogType: 'commitBased'
-=======
   - template: job_templates/deploy_drawing_libraries.yml
     parameters:
-      NuGetVersion: $(NuGetVersion)
->>>>>>> 33e2e1ee
+      NuGetVersion: $(NuGetVersion)