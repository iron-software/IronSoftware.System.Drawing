--- conflicted
+++ resolved
@@ -17,10 +17,6 @@
     displayName: NuGet-Version
     type: string
     default: '0'
-<<<<<<< HEAD
-=======
-
->>>>>>> 04cf5f56
 variables:
   - group: IronDrawingVersions
   
@@ -29,19 +25,12 @@
 
   - name: IronDrawingPatch
     value: $[counter(format('{0}.{1}', variables['IronDrawingMajorVersion'], variables['IronDrawingMinorVersion']), 1)]
-<<<<<<< HEAD
-=======
   
->>>>>>> 04cf5f56
   - name: AssemblyVersion
     ${{ if eq(parameters.inputNuGetVersion, '0') }}:
       value: $(IronDrawingMajorVersion).$(IronDrawingMinorVersion).$(IronDrawingPatch).$(IronDrawingRevisionVersion)
     ${{ if ne(parameters.inputNuGetVersion, '0') }}:
       value: ${{ parameters.inputNuGetVersion }}.$(IronDrawingRevisionVersion)
-<<<<<<< HEAD
-=======
-
->>>>>>> 04cf5f56
   - name: NugetVersion
     ${{ if eq(parameters.inputNuGetVersion, '0') }}:
       ${{ if eq(parameters.preRelease, true) }}:
@@ -53,10 +42,6 @@
         value: ${{ parameters.inputNuGetVersion }}-prerelease
       ${{ if eq(parameters.preRelease, false) }}:
         value: ${{ parameters.inputNuGetVersion }}
-<<<<<<< HEAD
-=======
-
->>>>>>> 04cf5f56
 # Build Trigger
 trigger:
     branches:
