﻿using System;
using System.IO;
using System.Linq;
using System.Reflection;

namespace IronSoftware.Drawing
{
    /// <summary>
    /// <para> A universally compatible Bitmap format for .Net Core, .Net 5 .Net 6 and .Net 7.   Windows, NanoServer, IIS,  MacOS, Mobile, Xamarin, iOS, Android, Google Compute, Azure, AWS and Linux compatibility.</para>
    /// <para>Plays nicely with popular Image and Bitmap formats such as System.Drawing.Bitmap, SkiaSharp, SixLabors.ImageSharp, Microsoft.Maui.Graphics.  </para>
    /// <para>Implicit casting means that using this class to input and output Bitmap and image types from public API's gives full compatibility to all image type fully supported by Microsoft.</para>
    /// <para> Unlike System.Drawing.Bitmap this bitmap object is self memory managing and does not need to be explicitly 'used' or 'disposed'</para>
    /// </summary>
    public partial class AnyBitmap
    {
        private byte[] Binary { get; set; }

        /// <summary>
        /// Width of the image.
        /// </summary>
        public int Width
        {
            get
            {
                if (IsLoadedType("SkiaSharp.SKImage"))
                {
                    using SkiaSharp.SKImage img = this; // magic implicit cast
                    return img.Width;
                }
#if NETSTANDARD
                else if (IsLoadedType("SixLabors.ImageSharp.Image"))
                {
                    using SixLabors.ImageSharp.Image img = this; // magic implicit cast
                    return img.Width;
                }
#endif
                else if (IsLoadedType("System.Drawing.Imaging"))
                {
                    using System.Drawing.Bitmap img = (System.Drawing.Bitmap)this; // magic implicit cast
                    return img.Width;
                }
                return -1;
            }
        }

        /// <summary>
        /// Height of the image.
        /// </summary>
        public int Height
        {
            get
            {
                if (IsLoadedType("SkiaSharp.SKImage"))
                {
                    using SkiaSharp.SKImage img = this; // magic implicit cast
                    return img.Height;
                }
#if NETSTANDARD
                else if (IsLoadedType("SixLabors.ImageSharp.Image"))
                {
                    using SixLabors.ImageSharp.Image img = this; // magic implicit cast
                    return img.Height;
                }
#endif
                else if (IsLoadedType("System.Drawing.Imaging"))
                {
                    using System.Drawing.Bitmap img = (System.Drawing.Bitmap)this; // magic implicit cast
                    return img.Height;
                }
                return -1;
            }
        }

        /// <summary>
        /// Number of raw image bytes stored
        /// </summary>
        public int Length
        {
            get
            {
                return Binary == null ? 0 : Binary.Length;
            }
        }

        /// <summary>
        /// Allows Comparability and equality.
        /// </summary>
        /// <param name="bitmap">Another <see cref="AnyBitmap"/></param>
        /// <returns>True if the Bitmaps have exactly the same raw binary data.</returns>
        public override bool Equals(object bitmap)
        {
            AnyBitmap comp = null;
            if (bitmap is AnyBitmap)
            {
                comp = bitmap as AnyBitmap;
            }
            else if (bitmap is System.Drawing.Bitmap)
            {
                comp = bitmap as System.Drawing.Bitmap;
            }
            else if (bitmap is SkiaSharp.SKBitmap)
            {
                comp = bitmap as SkiaSharp.SKBitmap;
            }
#if NETSTANDARD
            else if (bitmap is SixLabors.ImageSharp.Image)
            {
                comp = bitmap as SixLabors.ImageSharp.Image;
            }
            else if (bitmap is Microsoft.Maui.Graphics.Platform.PlatformImage)
            {
                comp = bitmap as Microsoft.Maui.Graphics.Platform.PlatformImage;
            }
#endif
            if (comp == null) { return false; }

            return Binary.SequenceEqual(((AnyBitmap)comp).ExportBytes());
        }

        /// <summary>
        /// Hashing integer based on image raw binary data.
        /// </summary>
        /// <returns>Int</returns>
        public override int GetHashCode()
        {
            return Binary.GetHashCode();
        }

        /// <summary>
        /// A Base64 encoded string representation of the raw image binary data.
        /// </summary>
        /// <returns>The bitmap data as a Base64 string.</returns>
        /// <seealso cref="System.Convert.ToBase64String(byte[])"/>
        public override string ToString()
        {
            return System.Convert.ToBase64String(Binary ?? new byte[0]);
        }

        /// <summary>
        /// The raw image data as byte[] (ByteArray)"/>
        /// </summary>
        /// <returns>A byte[] (ByteArray) </returns>
        public byte[] GetBytes()
        {
            return Binary;
        }

        /// <summary>
        /// The raw image data as a <see cref="System.IO.MemoryStream"/>
        /// </summary>
        /// <returns><see cref="System.IO.MemoryStream"/></returns>
        public System.IO.MemoryStream GetStream()
        {
            return new System.IO.MemoryStream(Binary);
        }

        /// <summary>
        /// Creates an exact duplicate <see cref="AnyBitmap"/>
        /// </summary>
        /// <returns></returns>
        public AnyBitmap Clone()
        {
            return new AnyBitmap(this.Binary);
        }

        /// <summary>
        /// Exports the Bitmap as bytes encoded in the <see cref="ImageFormat"/> of your choice.
        /// <para>Add SkiaSharp, System.Drawing.Common or SixLabors.ImageSharp to your project to enable this feature.</para>
        /// </summary>
        /// <param name="Format">An image encoding format.</param>
        /// <param name="Lossy">Jped and WebP encoding quality (ignored for all other values of <see cref="ImageFormat"/>). Higher values return larger file sizes. 0 is lowest quality , 100 is highest.</param>
        /// <returns>Transcoded image bytes.</returns>
        public byte[] ExportBytes(ImageFormat Format = ImageFormat.Default, int Lossy = 100)
        {
            using var mem = new System.IO.MemoryStream();
            ExportStream(mem, Format, Lossy);
            return mem.ToArray();
        }

        /// <summary>
        /// Exports the Bitmap as a file encoded in the <see cref="ImageFormat"/> of your choice.
        /// <para>Add SkiaSharp, System.Drawing.Common or SixLabors.ImageSharp to your project to enable the encoding feature.</para>
        /// </summary>
        /// <param name="File">A fully qualified file path.</param>
        /// <param name="Format">An image encoding format.</param>
        /// <param name="Lossy">Jpeg and WebP encoding quality (ignored for all other values of <see cref="ImageFormat"/>). Higher values return larger file sizes. 0 is lowest quality, 100 is highest.</param>
        /// <returns>Void. Saves a file to disk.</returns>

        public void ExportFile(string File, ImageFormat Format = ImageFormat.Default, int Lossy = 100)
        {
            using var mem = new System.IO.MemoryStream();
            ExportStream(mem, Format, Lossy);

            System.IO.File.WriteAllBytes(File, mem.ToArray());
        }

        /// <summary>
        /// Exports the Bitmap as a <see cref="MemoryStream"/> encoded in the <see cref="ImageFormat"/> of your choice.
        /// <para>Add SkiaSharp, System.Drawing.Common or SixLabors.ImageSharp to your project to enable the encoding feature.</para>
        /// </summary>
        /// <param name="Format">An image encoding format.</param>
        /// <param name="Lossy">Jped and WebP encoding quality (ignored for all other values of <see cref="ImageFormat"/>). Higher values return larger file sizes. 0 is lowest quality, 100 is highest.</param>
        /// <returns>Transcoded image bytes in a <see cref="MemoryStream"/>.</returns>
        public System.IO.MemoryStream ToStream(ImageFormat Format = ImageFormat.Default, int Lossy = 100)
        {
            var stream = new System.IO.MemoryStream();
            ExportStream(stream, Format, Lossy);
            return stream;
        }

        /// <summary>
        /// Saves the Bitmap to an existing <see cref="Stream"/> encoded in the <see cref="ImageFormat"/> of your choice.
        /// <para>Add SkiaSharp, System.Drawing.Common or SixLabors.ImageSharp to your project to enable the encoding feature.</para>
        /// </summary>
        /// <param name="Stream">An image encoding format.</param>
        /// <param name="Format">An image encoding format.</param>
        /// <param name="Lossy">Jpeg and WebP encoding quality (ignored for all other values of <see cref="ImageFormat"/>). Higher values return larger file sizes. 0 is lowest quality, 100 is highest.</param>
        /// <returns>Void. Saves Transcoded image bytes to you <see cref="Stream"/>.</returns>
        public void ExportStream(System.IO.Stream Stream, ImageFormat Format = ImageFormat.Default, int Lossy = 100)
        {
            if (Format == ImageFormat.Default)
            {
                var writer = new BinaryWriter(Stream);
                writer.Write(Binary);
                return;
            }

            if (Lossy < 0 || Lossy > 100) { Lossy = 100; }

            if (IsLoadedType("SkiaSharp.SKImage"))
            {
                using SkiaSharp.SKImage img = this; // magic implicit cast

                var encoding = (SkiaSharp.SKEncodedImageFormat)((int)Format);

                var skdata = img.Encode(encoding, Lossy);

                skdata.SaveTo(Stream);
                return;
            }
#if NETSTANDARD
            else if (IsLoadedType("SixLabors.ImageSharp.Image"))
            {
                using SixLabors.ImageSharp.Image img = this; // magic implicit cast

                SixLabors.ImageSharp.Formats.IImageEncoder enc;
                switch (Format)
                {
                    case ImageFormat.Jpeg: enc = new SixLabors.ImageSharp.Formats.Jpeg.JpegEncoder() { Quality = Lossy }; break;
                    case ImageFormat.Gif: enc = new SixLabors.ImageSharp.Formats.Gif.GifEncoder(); break;
                    case ImageFormat.Png: enc = new SixLabors.ImageSharp.Formats.Png.PngEncoder(); break;
                    case ImageFormat.Webp: enc = new SixLabors.ImageSharp.Formats.Webp.WebpEncoder() { Quality = Lossy }; break;
                    case ImageFormat.Tiff: enc = new SixLabors.ImageSharp.Formats.Tiff.TiffEncoder(); break;

                    default: enc = new SixLabors.ImageSharp.Formats.Bmp.BmpEncoder(); break;
                }

            img.Save(Stream, enc);
                return;
            }
#endif
            else if (IsLoadedType("System.Drawing.Imaging"))
            {
                using System.Drawing.Bitmap img = (System.Drawing.Bitmap)this; // magic implicit cast

                System.Drawing.Imaging.ImageFormat exportFormat;
                switch (Format)
                {
                    case ImageFormat.Jpeg: exportFormat = System.Drawing.Imaging.ImageFormat.Jpeg; break;
                    case ImageFormat.Gif: exportFormat = System.Drawing.Imaging.ImageFormat.Gif; break;
                    case ImageFormat.Png: exportFormat = System.Drawing.Imaging.ImageFormat.Png; break;
                    case ImageFormat.Tiff: exportFormat = System.Drawing.Imaging.ImageFormat.Tiff; break;
                    case ImageFormat.Wmf: exportFormat = System.Drawing.Imaging.ImageFormat.Wmf; break;
                    case ImageFormat.Icon: exportFormat = System.Drawing.Imaging.ImageFormat.Icon; break;
                    default: exportFormat = System.Drawing.Imaging.ImageFormat.Bmp; break;
                }

                if (exportFormat == System.Drawing.Imaging.ImageFormat.Jpeg)
                {
                    try
                    {
                        var encoderParams = new System.Drawing.Imaging.EncoderParameters(1);
                        encoderParams.Param[0] = new System.Drawing.Imaging.EncoderParameter(System.Drawing.Imaging.Encoder.Quality, Lossy);
                        var jpegEncoder = System.Drawing.Imaging.ImageCodecInfo.GetImageEncoders().FirstOrDefault(t => t.MimeType == "image/jpeg");
                        img.Save(Stream, jpegEncoder, encoderParams);
                    }
                    catch { }
                }
                else
                {
                    img.Save(Stream, exportFormat);
                }

                return;
            }

            throw NoConverterException(Format, null);
        }

        /// <summary>
        /// Saves the raw image data to a file.
        /// </summary>
        /// <param name="File">A fully qualified file path.</param>
        /// <seealso cref="TrySaveAs(string)"/>
        public void SaveAs(string File)
        {
            System.IO.File.WriteAllBytes(File, Binary);
        }

        /// <summary>
        /// Saves the image data to a file. Allows for the image to be transcoded to popular image formats.
        /// <para>Add SkiaSharp, System.Drawing.Common or SixLabors.ImageSharp to your project to enable the encoding feature.</para>
        /// </summary>
        /// <param name="File">A fully qualified file path.</param>
        /// <param name="Format">An image encoding format.</param>
        /// <param name="Lossy">Jpeg and WebP encoding quality (ignored for all other values of <see cref="ImageFormat"/>). Higher values return larger file sizes. 0 is lowest quality , 100 is highest.</param>
        /// <returns>Void.  Saves Transcoded image bytes to your File.</returns>
        /// <seealso cref="TrySaveAs(string, ImageFormat, int)"/>
        /// <seealso cref="TrySaveAs(string)"/>
        public void SaveAs(string File, ImageFormat Format, int Lossy = 100)
        {
            System.IO.File.WriteAllBytes(File, Binary);
        }

        /// <summary>
        /// Tries to Save the image data to a file. Allows for the image to be transcoded to popular image formats.
        /// <para>Add SkiaSharp, System.Drawing.Common or SixLabors.ImageSharp to your project to enable the encoding feature.</para>
        /// </summary>
        /// <param name="File">A fully qualified file path.</param>
        /// <param name="Format">An image encoding format.</param>
        /// <param name="Lossy">Jpeg and WebP encoding quality (ignored for all other values of <see cref="ImageFormat"/>). Higher values return larger file sizes. 0 is lowest quality , 100 is highest.</param>
        /// <returns>returns true on success, false on failure.</returns>
        /// <seealso cref="SaveAs(string, ImageFormat, int)"/>
        public bool TrySaveAs(string File, ImageFormat Format, int Lossy = 100)
        {
            try
            {
                ExportFile(File, Format, Lossy);

                return true;
            }
            catch
            {
                return false;
            }
        }

        /// <summary>
        /// Tries to Save the raw image data to a file.
        /// <returns>returns true on success, false on failure.</returns>
        /// </summary>
        /// <param name="File">A fully qualified file path.</param>
        /// <seealso cref="SaveAs(string)"/>
        public bool TrySaveAs(string File)
        {
            try
            {
                SaveAs(File);

                return true;
            }
            catch
            {
                return false;
            }
        }

        /// <summary>
<<<<<<< HEAD
=======
        /// Generic method to convert popular image types to <see cref="AnyBitmap"/>.
        /// <para> Support includes SixLabors.ImageSharp.Image, SkiaSharp.SKImage, SkiaSharp.SKBitmap, System.Drawing.Bitmap, System.Drawing.Image and Microsoft.Maui.Graphics formats.</para>
        /// <para>Syntax sugar. Explicit casts already also exist to and from <see cref="AnyBitmap"/> and all supported types.</para>
        /// </summary>
        /// <typeparam name="T">The Type to cast from. Support includes SixLabors.ImageSharp.Image, SkiaSharp.SKImage, SkiaSharp.SKBitmap, System.Drawing.Bitmap, System.Drawing.Image and Microsoft.Maui.Graphics formats.</typeparam>
        /// <param name="OtherBitmapFormat">A bitmap or image format from another graphics library.</param>
        /// <returns>A <see cref="AnyBitmap"/></returns>
        public static AnyBitmap FromBitmap<T>(T OtherBitmapFormat)
        {
            try
            {
                AnyBitmap result = (AnyBitmap)Convert.ChangeType(OtherBitmapFormat, typeof(AnyBitmap));
                return result;
            }
            catch (Exception e)
            {
                throw new InvalidCastException(typeof(T).FullName, e);
            }
        }
        /// <summary>
        /// Generic method to convert <see cref="AnyBitmap"/> to popular image types.
        /// <para> Support includes SixLabors.ImageSharp.Image, SkiaSharp.SKImage, SkiaSharp.SKBitmap, System.Drawing.Bitmap, System.Drawing.Image and Microsoft.Maui.Graphics formats.</para>
        /// <para>Syntax sugar. Explicit casts already also exist to and from <see cref="AnyBitmap"/> and all supported types.</para>
        /// </summary>
        /// <typeparam name="T">The Type to cast to. Support includes SixLabors.ImageSharp.Image, SkiaSharp.SKImage, SkiaSharp.SKBitmap, System.Drawing.Bitmap, System.Drawing.Image and Microsoft.Maui.Graphics formats.</typeparam>
        /// <returns>A <see cref="AnyBitmap"/></returns>
        public T ToBitmap<T>()
        {
            try
            {
                T result = (T)Convert.ChangeType(this, typeof(T));
                return result;
            }
            catch (Exception e)
            {
                throw new InvalidCastException(typeof(T).FullName, e);
            }
        }

        /// <summary>
>>>>>>> 92abd635
        /// Create a new Bitmap from a a Byte Array.
        /// </summary>
        /// <param name="Bytes">A ByteArray of image data in any common format.</param>
        /// <seealso cref="FromBytes"/>
        /// <seealso cref="AnyBitmap(byte[])"/>
        public static AnyBitmap FromBytes(byte[] Bytes)
        {
            return new AnyBitmap(Bytes);
        }
        /// <summary>
        /// Construct a new Bitmap from binary data (bytes).
        /// </summary>
        /// <param name="Bytes">A ByteArray of image data in any common format.</param>
        /// <seealso cref="FromBytes"/>
        /// <seealso cref="AnyBitmap"/>

        public AnyBitmap(byte[] Bytes)
        {
            Binary = Bytes;
        }

        /// <summary>
        /// Create a new Bitmap from a <see cref="Stream"/> (bytes).
        /// </summary>
        /// <param name="Stream">A <see cref="Stream"/> of image data in any common format.</param>
        /// <seealso cref="FromStream"/>
<<<<<<< HEAD
        ///  <seealso cref="AnyBitmap"/>
        public static AnyBitmap FromStream(System.IO.MemoryStream Stream)
=======
        /// <seealso cref="AnyBitmap"/>
        public static AnyBitmap FromStream(System.IO.Stream Stream)
>>>>>>> 92abd635
        {
            return new AnyBitmap(Stream);
        }

        /// <summary>
        /// Construct a new Bitmap from a <see cref="Stream"/> (bytes).
        /// </summary>
        /// <param name="Stream">A <see cref="Stream"/> of image data in any common format.</param>
        /// <seealso cref="FromStream"/>
<<<<<<< HEAD
        ///  <seealso cref="AnyBitmap"/>
        public AnyBitmap(System.IO.MemoryStream Stream)
=======
        /// <seealso cref="AnyBitmap"/>
        public AnyBitmap(System.IO.Stream Stream)
>>>>>>> 92abd635
        {
            Binary = Stream.ToArray();
        }

        /// <summary>
        /// Create a new Bitmap from a file.
        /// </summary>
        /// <param name="File">A fully qualified file path.</param>
        /// <seealso cref="FromFile"/>
        /// <seealso cref="AnyBitmap"/>
        public static AnyBitmap FromFile(string File)
        {
            return new AnyBitmap(File);
        }

        /// <summary>
        /// Construct a new Bitmap from a file.
        /// </summary>
        /// <param name="File">A fully qualified file path./</param>
        /// <seealso cref="FromFile"/>
        /// <seealso cref="AnyBitmap"/>
        public AnyBitmap(string File)
        {
            Binary = System.IO.File.ReadAllBytes(File);
        }

#if NETSTANDARD
        /// <summary>
        /// Implicitly casts ImageSharp objects to <see cref="AnyBitmap"/>.
        /// <para>When your .NET Class methods use <see cref="AnyBitmap"/> as parameters and return types, you now automatically support ImageSharp as well.</para>
        /// </summary>
        /// <param name="Image">SixLabors.ImageSharp.Image will automatically be cast to <see cref="AnyBitmap"/>.</param>
        public static implicit operator AnyBitmap(SixLabors.ImageSharp.Image Image)
        {
            using (var memoryStream = new System.IO.MemoryStream())
            {
                Image.Save(memoryStream, new SixLabors.ImageSharp.Formats.Bmp.BmpEncoder());
                return new AnyBitmap(memoryStream.ToArray());
            }
        }

        /// <summary>
        /// Implicitly casts ImageSharp objects from <see cref="AnyBitmap"/>.
        /// <para>When your .NET Class methods use <see cref="AnyBitmap"/> as parameters and return types, you now automatically support ImageSharp as well.</para>
        /// </summary>
        /// <param name="bitmap"><see cref="AnyBitmap"/> is implicitly cast to a SixLabors.ImageSharp.Image.</param>
        static public implicit operator SixLabors.ImageSharp.Image(AnyBitmap bitmap)
        {
            return SixLabors.ImageSharp.Image.Load(bitmap.Binary);
        }
        
#endif

        /// <summary>
        /// Implicitly casts SkiaSharp.SKImage objects to <see cref="AnyBitmap"/>.
        /// <para>When your .NET Class methods use <see cref="AnyBitmap"/> as parameters and return types, you now automatically support SkiaSharp as well.</para>
        /// </summary>
        /// <param name="Image">SkiaSharp.SKImage will automatically be cast to <see cref="AnyBitmap"/>.</param>
        public static implicit operator AnyBitmap(SkiaSharp.SKImage Image)
        {
            return new AnyBitmap(Image.Encode(SkiaSharp.SKEncodedImageFormat.Png, 100).ToArray());
        }

        /// <summary>
        /// Implicitly casts SkiaSharp.SKImage objects from <see cref="AnyBitmap"/>.
        /// <para>When your .NET Class methods use <see cref="AnyBitmap"/> as parameters and return types, you now automatically support SkiaSharp.SKImage as well.</para>
        /// </summary>
        /// <param name="bitmap"><see cref="AnyBitmap"/> is implicitly cast to an SkiaSharp.SKImage.</param>
        static public implicit operator SkiaSharp.SKImage(AnyBitmap bitmap)
        {
            return SkiaSharp.SKImage.FromBitmap(SkiaSharp.SKBitmap.Decode(bitmap.Binary));
        }
        /// <summary>
        /// Implicitly casts SkiaSharp.SKBitmap objects to <see cref="AnyBitmap"/>.
        /// <para>When your .NET Class methods use <see cref="AnyBitmap"/> as parameters and return types, you now automatically support SkiaSharp as well.</para>
        /// </summary>
<<<<<<< HEAD
        /// <param name="Image">SkiaSharp.SKBitmap  will automatically be cast to <see cref="AnyBitmap"/> </param>
=======
        /// <param name="Image">SkiaSharp.SKBitmap will automatically be cast to <see cref="AnyBitmap"/>.</param>

>>>>>>> 92abd635
        public static implicit operator AnyBitmap(SkiaSharp.SKBitmap Image)
        {
#if NETFRAMEWORK
            return new AnyBitmap(SkiaSharp.SKImage.FromBitmap(Image).Encode(SkiaSharp.SKEncodedImageFormat.Png, 100).ToArray());
#else
            return new AnyBitmap(Image.Encode(SkiaSharp.SKEncodedImageFormat.Png, 100).ToArray());
#endif
        }

        /// <summary>
        /// Implicitly casts SkiaSharp.SKBitmap objects from <see cref="AnyBitmap"/>.
        /// <para>When your .NET Class methods use <see cref="AnyBitmap"/> as parameters and return types, you now automatically support SkiaSharp.SKBitmap as well.</para>
        /// </summary>
        /// <param name="bitmap"><see cref="AnyBitmap"/> is explicitly cast to an SkiaSharp.SKBitmap.</param>
        static public implicit operator SkiaSharp.SKBitmap(AnyBitmap bitmap)
        {
            return SkiaSharp.SKBitmap.Decode(bitmap.Binary);
        }
#if NETSTANDARD
        /// <summary>
        /// Implicitly casts Microsoft.Maui.Graphics.Platform.PlatformImage objects to <see cref="AnyBitmap"/>.
        /// <para>When your .NET Class methods use <see cref="AnyBitmap"/> as parameters and return types, you now automatically support Microsoft.Maui.Graphics as well.</para>
        /// </summary>
        /// <param name="Image">Microsoft.Maui.Graphics.Platform.PlatformImage will automatically be cast to <see cref="AnyBitmap"/>.</param>

        public static implicit operator AnyBitmap(Microsoft.Maui.Graphics.Platform.PlatformImage Image)
        {
            using (var memoryStream = new System.IO.MemoryStream())
            {
                Image.Save(memoryStream);
                return new AnyBitmap(memoryStream.ToArray());
            }
        }
        /// <summary>
        /// Implicitly casts Microsoft.Maui.Graphics.Platform.PlatformImage objects from <see cref="AnyBitmap"/>.
        /// <para>When your .NET Class methods use <see cref="AnyBitmap"/> as parameters and return types, you now automatically support Microsoft.Maui.Graphics as well.</para>
        /// </summary>
        /// <param name="bitmap"><see cref="AnyBitmap"/> is implicitly cast to an Microsoft.Maui.Graphics.Platform.PlatformImage.</param>

        static public implicit operator Microsoft.Maui.Graphics.Platform.PlatformImage(AnyBitmap bitmap)
        {
            return (Microsoft.Maui.Graphics.Platform.PlatformImage)Microsoft.Maui.Graphics.Platform.PlatformImage.FromStream(bitmap.GetStream());
        }
#endif

        /// <summary>
        /// Implicitly casts System.Drawing.Bitmap objects to <see cref="AnyBitmap"/>.
        /// <para>When your .NET Class methods use <see cref="AnyBitmap"/> as parameters and return types, you now automatically support System.Drawing.Common as well.</para>
        /// </summary>
        /// <param name="Image">System.Drawing.Bitmap will automatically be cast to <see cref="AnyBitmap"/> </param>

        public static implicit operator AnyBitmap(System.Drawing.Bitmap Image)
        {
            Byte[] data;

            try
            {
                System.Drawing.Imaging.ImageFormat imageFormat = GetMimeType(Image) != "image/unknown" ? Image.RawFormat : System.Drawing.Imaging.ImageFormat.Bmp;
                using (var memoryStream = new System.IO.MemoryStream())
                {
                    Image.Save(memoryStream, imageFormat);

                    data = memoryStream.ToArray();
                    return new AnyBitmap(data);
                }
            }
            catch (Exception e)
            {
                if (e is PlatformNotSupportedException || e is TypeInitializationException)
                {
#if NETSTANDARD
                    if (!System.Runtime.InteropServices.RuntimeInformation.IsOSPlatform(System.Runtime.InteropServices.OSPlatform.Windows))
                    {
                        throw SystemDotDrawingPlatformNotSupported(e);
                    }
#endif
                }
                throw e;
            }
        }

        /// <summary>
        /// Implicitly casts System.Drawing.Bitmap objects from <see cref="AnyBitmap"/>.
        /// <para>When your .NET Class methods use <see cref="AnyBitmap"/> as parameters and return types, you now automatically support System.Drawing.Common as well.</para>
        /// </summary>
        /// <param name="bitmap"><see cref="AnyBitmap"/> is implicitly cast to an System.Drawing.Bitmap.</param>


        static public implicit operator System.Drawing.Bitmap(AnyBitmap bitmap)
        {
            try
            {
                return (System.Drawing.Bitmap)System.Drawing.Bitmap.FromStream(new System.IO.MemoryStream(bitmap.Binary));
            }
            catch (Exception e)
            {
                if (e is PlatformNotSupportedException || e is TypeInitializationException)
                {
#if NETSTANDARD
                    if (!System.Runtime.InteropServices.RuntimeInformation.IsOSPlatform(System.Runtime.InteropServices.OSPlatform.Windows))
                    {
                        throw SystemDotDrawingPlatformNotSupported(e);
                    }
#endif
                }
                throw e;
            }
        }

<<<<<<< HEAD
=======
        private static PlatformNotSupportedException SystemDotDrawingPlatformNotSupported(Exception innerException)
        {
            return new PlatformNotSupportedException("Microsoft has chosen to no longer support System.Drawing.Common on Linux or MacOS. To solve this please use another Bitmap type such as {typeof(Bitmap).ToString()}, SkiaSharp or ImageSharp.\n\nhttps://docs.microsoft.com/en-us/dotnet/core/compatibility/core-libraries/6.0/system-drawing-common-windows-only", innerException);
        }

        private static InvalidCastException ImageCastException(string fullTypeName, Exception innerException)
        {
            return new InvalidCastException($"IronSoftware.Drawing does not yet support casting {fullTypeName} to {typeof(AnyBitmap).FullName}. Try using System.Drawing.Common, SkiaSharp or ImageSharp.", innerException);
        }

        private static InvalidOperationException NoConverterException(ImageFormat Format, Exception innerException)
        {
            return new InvalidOperationException($"{typeof(AnyBitmap)} is unable to convert your image data to {Format.ToString()} because it requires a suitable encoder to be added to your project via Nuget.\nPlease try SkiaSharp, System.Drawing.Common, SixLabors.ImageSharp, Microsoft.Maui.Graphics; or alternatively save using ImageFormat.Default", innerException);
        }

>>>>>>> 92abd635
        /// <summary>
        /// Popular image formats which <see cref="AnyBitmap"/> can read and export.
        /// </summary>
        /// <seealso cref="ExportFile(string, ImageFormat, int)"/>
        /// <seealso cref="ExportStream(Stream, ImageFormat, int)"/>
        /// <seealso cref="ExportBytes(ImageFormat, int)"/>
        public enum ImageFormat
        {
            /// <summary> The Bitmap image format.</summary>
            Bmp = 0,

            /// <summary> The Gif image format.</summary>
            Gif = 1,

            /// <summary> The Tiff image format.</summary>
            Tiff = 2,

            /// <summary> The Jpeg image format.</summary>
            Jpeg = 3,

            /// <summary> The PNG image format.</summary>
            Png = 4,

            /// <summary> The WBMP image format. Will default to BMP if not supported on the runtime platform.</summary>
            Wbmp = 5,

            /// <summary> The new WebP image format.</summary>
            Webp = 6,

            /// <summary> The Icon image format.</summary>
            Icon = 7,

            /// <summary> The Wmf image format.</summary>
            Wmf = 8,

            /// <summary> The existing raw image format.</summary>
            Default = -1,
        }

        #region Private Method

        private static PlatformNotSupportedException SystemDotDrawingPlatformNotSupported(Exception innerException)
        {
            return new PlatformNotSupportedException("Microsoft has chosen to no longer support System.Drawing.Common on Linux or MacOS.  To solve this please use another Bitmap type such as {typeof(Bitmap).ToString()}, SkiaSharp or ImageSharp.\n\nhttps://docs.microsoft.com/en-us/dotnet/core/compatibility/core-libraries/6.0/system-drawing-common-windows-only", innerException);
        }

        private static InvalidCastException ImageCastException(string fullTypeName, Exception innerException)
        {
            return new InvalidCastException($"IronSoftware.Drawing does not yet support casting  {fullTypeName} to  {typeof(AnyBitmap).FullName}.  Try using System.Drawing.Common, SkiaSharp or ImageSharp.", innerException);
        }

        private static InvalidOperationException NoConverterException(ImageFormat Format, Exception innerException)
        {
            return new InvalidOperationException($"{typeof(AnyBitmap)} is unable to convert  your image data to {Format.ToString()} because it requires a suitable encoder to be added to your project via Nuget.\nPlease try SkiaSharp, System.Drawing.Common, SixLabors.ImageSharp, Microsoft.Maui.Graphics; or alternatively save using ImageFormat.Default", innerException);
        }

        private bool IsLoadedType(string typeName)
        {
            foreach (Assembly a in AppDomain.CurrentDomain.GetAssemblies())
            {
                try
                {
                    if (a.GetTypes().Any(t => t.FullName == typeName)) return true;
                }
                catch (Exception ex)
                {
                    Console.WriteLine($"Could not load {a.FullName} : {ex.Message}");
                }
            }
            return false;
        }

        private static string GetMimeType(System.Drawing.Bitmap Image)
        {
            var imgguid = Image.RawFormat.Guid;
            foreach (System.Drawing.Imaging.ImageCodecInfo codec in System.Drawing.Imaging.ImageCodecInfo.GetImageDecoders())
            {
                if (codec.FormatID == imgguid)
                    return codec.MimeType;
            }
            return "image/unknown";
        }

        #endregion
    }
}
<|MERGE_RESOLUTION|>--- conflicted
+++ resolved
@@ -366,8 +366,6 @@
         }
 
         /// <summary>
-<<<<<<< HEAD
-=======
         /// Generic method to convert popular image types to <see cref="AnyBitmap"/>.
         /// <para> Support includes SixLabors.ImageSharp.Image, SkiaSharp.SKImage, SkiaSharp.SKBitmap, System.Drawing.Bitmap, System.Drawing.Image and Microsoft.Maui.Graphics formats.</para>
         /// <para>Syntax sugar. Explicit casts already also exist to and from <see cref="AnyBitmap"/> and all supported types.</para>
@@ -408,7 +406,6 @@
         }
 
         /// <summary>
->>>>>>> 92abd635
         /// Create a new Bitmap from a a Byte Array.
         /// </summary>
         /// <param name="Bytes">A ByteArray of image data in any common format.</param>
@@ -435,13 +432,8 @@
         /// </summary>
         /// <param name="Stream">A <see cref="Stream"/> of image data in any common format.</param>
         /// <seealso cref="FromStream"/>
-<<<<<<< HEAD
-        ///  <seealso cref="AnyBitmap"/>
+        /// <seealso cref="AnyBitmap"/>
         public static AnyBitmap FromStream(System.IO.MemoryStream Stream)
-=======
-        /// <seealso cref="AnyBitmap"/>
-        public static AnyBitmap FromStream(System.IO.Stream Stream)
->>>>>>> 92abd635
         {
             return new AnyBitmap(Stream);
         }
@@ -451,13 +443,8 @@
         /// </summary>
         /// <param name="Stream">A <see cref="Stream"/> of image data in any common format.</param>
         /// <seealso cref="FromStream"/>
-<<<<<<< HEAD
-        ///  <seealso cref="AnyBitmap"/>
+        /// <seealso cref="AnyBitmap"/>
         public AnyBitmap(System.IO.MemoryStream Stream)
-=======
-        /// <seealso cref="AnyBitmap"/>
-        public AnyBitmap(System.IO.Stream Stream)
->>>>>>> 92abd635
         {
             Binary = Stream.ToArray();
         }
@@ -534,12 +521,7 @@
         /// Implicitly casts SkiaSharp.SKBitmap objects to <see cref="AnyBitmap"/>.
         /// <para>When your .NET Class methods use <see cref="AnyBitmap"/> as parameters and return types, you now automatically support SkiaSharp as well.</para>
         /// </summary>
-<<<<<<< HEAD
-        /// <param name="Image">SkiaSharp.SKBitmap  will automatically be cast to <see cref="AnyBitmap"/> </param>
-=======
         /// <param name="Image">SkiaSharp.SKBitmap will automatically be cast to <see cref="AnyBitmap"/>.</param>
-
->>>>>>> 92abd635
         public static implicit operator AnyBitmap(SkiaSharp.SKBitmap Image)
         {
 #if NETFRAMEWORK
@@ -649,8 +631,6 @@
             }
         }
 
-<<<<<<< HEAD
-=======
         private static PlatformNotSupportedException SystemDotDrawingPlatformNotSupported(Exception innerException)
         {
             return new PlatformNotSupportedException("Microsoft has chosen to no longer support System.Drawing.Common on Linux or MacOS. To solve this please use another Bitmap type such as {typeof(Bitmap).ToString()}, SkiaSharp or ImageSharp.\n\nhttps://docs.microsoft.com/en-us/dotnet/core/compatibility/core-libraries/6.0/system-drawing-common-windows-only", innerException);
@@ -666,7 +646,6 @@
             return new InvalidOperationException($"{typeof(AnyBitmap)} is unable to convert your image data to {Format.ToString()} because it requires a suitable encoder to be added to your project via Nuget.\nPlease try SkiaSharp, System.Drawing.Common, SixLabors.ImageSharp, Microsoft.Maui.Graphics; or alternatively save using ImageFormat.Default", innerException);
         }
 
->>>>>>> 92abd635
         /// <summary>
         /// Popular image formats which <see cref="AnyBitmap"/> can read and export.
         /// </summary>
