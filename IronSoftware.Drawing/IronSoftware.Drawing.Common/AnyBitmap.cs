﻿using BitMiracle.LibTiff.Classic;
using SixLabors.ImageSharp;
using SixLabors.ImageSharp.Drawing.Processing;
using SixLabors.ImageSharp.Formats;
using SixLabors.ImageSharp.PixelFormats;
using SixLabors.ImageSharp.Processing;
using System;
using System.Collections.Generic;
using System.IO;
using System.Linq;
using System.Net;
using System.Net.Http;
using System.Runtime.CompilerServices;
using System.Runtime.InteropServices;
using System.Threading.Tasks;

namespace IronSoftware.Drawing
{
    /// <summary>
    /// <para>A universally compatible Bitmap format for .NET 7, .NET 6, .NET 5, and .NET Core. As well as compatibility with Windows, NanoServer, IIS, macOS, Mobile, Xamarin, iOS, Android, Google Cloud, Azure, AWS, and Linux.</para>
    /// <para>Works nicely with popular Image and Bitmap formats such as System.Drawing.Bitmap, SkiaSharp, SixLabors.ImageSharp, Microsoft.Maui.Graphics.</para>
    /// <para>Implicit casting means that using this class to input and output Bitmap and image types from public API's gives full compatibility to all image type fully supported by Microsoft.</para>
    /// <para>Unlike System.Drawing.Bitmap this bitmap object is self-memory-managing and does not need to be explicitly 'used' or 'disposed'.</para>
    /// </summary>
    public partial class AnyBitmap : IDisposable
    {
        private bool disposed = false;
        private SixLabors.ImageSharp.Image Image { get; set; }
        private byte[] Binary { get; set; }
        private IImageFormat Format { get; set; }

        /// <summary>
        /// Width of the image.
        /// </summary>
        public int Width
        {
            get
            {
                try
                {
                    return Image.Width;
                }
                catch (Exception e) when (e is MissingMethodException || e is TypeInitializationException)
                {
                    throw new NotSupportedException("Due to conflicts between SixLabors v2 and v3 you must upgrade to a version of IronSoftware.System.Drawing which supports SixLabors.ImageSharp v3.", e);
                }
            }
        }

        /// <summary>
        /// Height of the image.
        /// </summary>
        public int Height
        {
            get
            {
                try
                {
                    return Image.Height;
                }
                catch (Exception e) when (e is MissingMethodException || e is TypeInitializationException)
                {
                    throw new NotSupportedException("Due to conflicts between SixLabors v2 and v3 you must upgrade to a version of IronSoftware.System.Drawing which supports SixLabors.ImageSharp v3.", e);
                }
            }
        }

        /// <summary>
        /// Number of raw image bytes stored
        /// </summary>
        public int Length
        {
            get
            {
                return Binary == null ? 0 : Binary.Length;
            }
        }

        /// <summary>
        /// Hashing integer based on image raw binary data.
        /// </summary>
        /// <returns>Int</returns>
        public override int GetHashCode()
        {
            return Binary.GetHashCode();
        }

        /// <summary>
        /// A Base64 encoded string representation of the raw image binary data.
        /// <br/><para><b>Further Documentation:</b><br/><a href="https://ironsoftware.com/open-source/csharp/drawing/examples/bitmap-to-string/">Code Example</a></para>
        /// </summary>
        /// <returns>The bitmap data as a Base64 string.</returns>
        /// <seealso cref="System.Convert.ToBase64String(byte[])"/>
        public override string ToString()
        {
            return System.Convert.ToBase64String(Binary ?? new byte[0]);
        }

        /// <summary>
        /// The raw image data as byte[] (ByteArray)"/>
        /// </summary>
        /// <returns>A byte[] (ByteArray) </returns>
        public byte[] GetBytes()
        {
            return Binary;
        }

        /// <summary>
        /// The raw image data as a <see cref="System.IO.MemoryStream"/>
        /// <br/><para><b>Further Documentation:</b><br/><a href="https://ironsoftware.com/open-source/csharp/drawing/examples/bitmap-to-stream/">Code Example</a></para>
        /// </summary>
        /// <returns><see cref="System.IO.MemoryStream"/></returns>
        public System.IO.MemoryStream GetStream()
        {
            return new System.IO.MemoryStream(Binary);
        }

        /// <summary>
        /// Creates an exact duplicate <see cref="AnyBitmap"/>
        /// <br/><para><b>Further Documentation:</b><br/><a href="https://ironsoftware.com/open-source/csharp/drawing/examples/clone-anybitmap/">Code Example</a></para>
        /// </summary>
        /// <returns></returns>
        public AnyBitmap Clone()
        {
            try
            {
                return new AnyBitmap(this.Binary);
            }
            catch (Exception e) when (e is MissingMethodException || e is TypeInitializationException)
            {
                throw new NotSupportedException("Due to conflicts between SixLabors v2 and v3 you must upgrade to a version of IronSoftware.System.Drawing which supports SixLabors.ImageSharp v3.", e);
            }
        }

        /// <summary>
        /// Creates an exact duplicate <see cref="AnyBitmap"/> of the cropped area.
        /// <br/><para><b>Further Documentation:</b><br/><a href="https://ironsoftware.com/open-source/csharp/drawing/examples/clone-anybitmap/">Code Example</a></para>
        /// </summary>
        /// <param name="Rectangle">Defines the portion of this <see cref="AnyBitmap"/> to copy.</param>
        /// <returns></returns>
        public AnyBitmap Clone(CropRectangle Rectangle)
        {
            try
            {
                using SixLabors.ImageSharp.Image image = Image.Clone(img => img.Crop(Rectangle));
                using System.IO.MemoryStream memoryStream = new System.IO.MemoryStream();
                image.Save(memoryStream, new SixLabors.ImageSharp.Formats.Bmp.BmpEncoder()
                {
                    BitsPerPixel = SixLabors.ImageSharp.Formats.Bmp.BmpBitsPerPixel.Pixel32,
                    SupportTransparency = true
                });
                return new AnyBitmap(memoryStream.ToArray());
            }
            catch (Exception e) when (e is MissingMethodException || e is TypeInitializationException)
            {
                throw new NotSupportedException("Due to conflicts between SixLabors v2 and v3 you must upgrade to a version of IronSoftware.System.Drawing which supports SixLabors.ImageSharp v3.", e);
            }
        }

        /// <summary>
        /// Exports the Bitmap as bytes encoded in the <see cref="ImageFormat"/> of your choice.
        /// <para>Add SkiaSharp, System.Drawing.Common, or SixLabors.ImageSharp to your project to enable this feature.</para>
        /// </summary>
        /// <param name="Format">An image encoding format.</param>
        /// <param name="Lossy">JPEG and WebP encoding quality (ignored for all other values of <see cref="ImageFormat"/>). Higher values return larger file sizes. 0 is lowest quality , 100 is highest.</param>
        /// <returns>Transcoded image bytes.</returns>
        public byte[] ExportBytes(ImageFormat Format = ImageFormat.Default, int Lossy = 100)
        {
            try
            {
                System.IO.MemoryStream mem = new();
                ExportStream(mem, Format, Lossy);
                byte[] byteArray = mem.ToArray();

                return byteArray;
            }
            catch (Exception e) when (e is MissingMethodException || e is TypeInitializationException)
            {
                throw new NotSupportedException("Due to conflicts between SixLabors v2 and v3 you must upgrade to a version of IronSoftware.System.Drawing which supports SixLabors.ImageSharp v3.", e);
            }
        }

        /// <summary>
        /// Exports the Bitmap as a file encoded in the <see cref="ImageFormat"/> of your choice.
        /// <para>Add SkiaSharp, System.Drawing.Common, or SixLabors.ImageSharp to your project to enable the encoding feature.</para>
        /// <para><b>Further Documentation:</b><br/><a href="https://ironsoftware.com/open-source/csharp/drawing/examples/export-anybitmap/">Code Example</a></para>
        /// </summary>
        /// <param name="File">A fully qualified file path.</param>
        /// <param name="Format">An image encoding format.</param>
        /// <param name="Lossy">JPEG and WebP encoding quality (ignored for all other values of <see cref="ImageFormat"/>). Higher values return larger file sizes. 0 is lowest quality, 100 is highest.</param>
        /// <returns>Void. Saves a file to disk.</returns>

        public void ExportFile(string File, ImageFormat Format = ImageFormat.Default, int Lossy = 100)
        {
            try
            {
                System.IO.MemoryStream mem = new();
                ExportStream(mem, Format, Lossy);
                byte[] byteArray = mem.ToArray();

                System.IO.File.WriteAllBytes(File, byteArray);
            }
            catch (Exception e) when (e is MissingMethodException || e is TypeInitializationException)
            {
                throw new NotSupportedException("Due to conflicts between SixLabors v2 and v3 you must upgrade to a version of IronSoftware.System.Drawing which supports SixLabors.ImageSharp v3.", e);
            }
        }

        /// <summary>
        /// Exports the Bitmap as a <see cref="MemoryStream"/> encoded in the <see cref="ImageFormat"/> of your choice.
        /// <para>Add SkiaSharp, System.Drawing.Common, or SixLabors.ImageSharp to your project to enable the encoding feature.</para>
        /// <para><b>Further Documentation:</b><br/><a href="https://ironsoftware.com/open-source/csharp/drawing/examples/bitmap-to-stream/">Code Example</a></para>
        /// </summary>
        /// <param name="Format">An image encoding format.</param>
        /// <param name="Lossy">JPEG and WebP encoding quality (ignored for all other values of <see cref="ImageFormat"/>). Higher values return larger file sizes. 0 is lowest quality, 100 is highest.</param>
        /// <returns>Transcoded image bytes in a <see cref="MemoryStream"/>.</returns>
        public System.IO.MemoryStream ToStream(ImageFormat Format = ImageFormat.Default, int Lossy = 100)
        {
            try
            {
                System.IO.MemoryStream stream = new();
                ExportStream(stream, Format, Lossy);
                return stream;
            }
            catch (Exception e) when (e is MissingMethodException || e is TypeInitializationException)
            {
                throw new NotSupportedException("Due to conflicts between SixLabors v2 and v3 you must upgrade to a version of IronSoftware.System.Drawing which supports SixLabors.ImageSharp v3.", e);
            }
        }

        /// <summary>
        /// Exports the Bitmap as a Func<see cref="MemoryStream"/>> encoded in the <see cref="ImageFormat"/> of your choice.
        /// <para>Add SkiaSharp, System.Drawing.Common, or SixLabors.ImageSharp to your project to enable the encoding feature.</para>
        /// </summary>
        /// <param name="Format">An image encoding format.</param>
        /// <param name="Lossy">JPEG and WebP encoding quality (ignored for all other values of <see cref="ImageFormat"/>). Higher values return larger file sizes. 0 is lowest quality, 100 is highest.</param>
        /// <returns>Transcoded image bytes in a Func<see cref="MemoryStream"/>>.</returns>
        public Func<Stream> ToStreamFn(ImageFormat Format = ImageFormat.Default, int Lossy = 100)
        {
            try
            {
                System.IO.MemoryStream stream = new();
                ExportStream(stream, Format, Lossy);
                stream.Position = 0;
                return () => stream;
            }
            catch (Exception e) when (e is MissingMethodException || e is TypeInitializationException)
            {
                throw new NotSupportedException("Due to conflicts between SixLabors v2 and v3 you must upgrade to a version of IronSoftware.System.Drawing which supports SixLabors.ImageSharp v3.", e);
            }
        }

        /// <summary>
        /// Saves the Bitmap to an existing <see cref="Stream"/> encoded in the <see cref="ImageFormat"/> of your choice.
        /// <para>Add SkiaSharp, System.Drawing.Common, or SixLabors.ImageSharp to your project to enable the encoding feature.</para>
        /// </summary>
        /// <param name="Stream">An image encoding format.</param>
        /// <param name="Format">An image encoding format.</param>
        /// <param name="Lossy">JPEG and WebP encoding quality (ignored for all other values of <see cref="ImageFormat"/>). Higher values return larger file sizes. 0 is lowest quality, 100 is highest.</param>
        /// <returns>Void. Saves Transcoded image bytes to you <see cref="Stream"/>.</returns>
        public void ExportStream(System.IO.Stream Stream, ImageFormat Format = ImageFormat.Default, int Lossy = 100)
        {
            try
            {
                if (Format == ImageFormat.Default || Format == ImageFormat.RawFormat)
                {
                    var writer = new BinaryWriter(Stream);
                    writer.Write(Binary);
                    return;
                }

                if (Lossy < 0 || Lossy > 100) { Lossy = 100; }

                try
                {
                    IImageEncoder enc = Format switch
                    {
<<<<<<< HEAD
                        Quality = Lossy,
                        ColorType = SixLabors.ImageSharp.Formats.Jpeg.JpegColorType.Rgb
                    },
                    ImageFormat.Gif => new SixLabors.ImageSharp.Formats.Gif.GifEncoder(),
                    ImageFormat.Png => new SixLabors.ImageSharp.Formats.Png.PngEncoder(),
                    ImageFormat.Webp => new SixLabors.ImageSharp.Formats.Webp.WebpEncoder() { Quality = Lossy },
                    ImageFormat.Tiff => new SixLabors.ImageSharp.Formats.Tiff.TiffEncoder(),
                    _ => new SixLabors.ImageSharp.Formats.Bmp.BmpEncoder()
                    {
                        BitsPerPixel = SixLabors.ImageSharp.Formats.Bmp.BmpBitsPerPixel.Pixel32,
                        SupportTransparency = true
                    },
                };
                Image.Save(Stream, enc);
            }
            catch (DllNotFoundException e)
            {
                throw new DllNotFoundException($"Please install SixLabors.ImageSharp from NuGet.", e);
            }
            catch (MissingMethodException e)
            {
                throw new NotSupportedException("Due to conflicts between SixLabors v2 and v3 you must upgrade to a version of IronSoftware.System.Drawing which supports SixLabors.ImageSharp v3.", e);
            }
            catch (Exception ex)
=======
                        ImageFormat.Jpeg => new SixLabors.ImageSharp.Formats.Jpeg.JpegEncoder()
                        {
                            Quality = Lossy,
                            ColorType = SixLabors.ImageSharp.Formats.Jpeg.JpegColorType.Rgb
                        },
                        ImageFormat.Gif => new SixLabors.ImageSharp.Formats.Gif.GifEncoder(),
                        ImageFormat.Png => new SixLabors.ImageSharp.Formats.Png.PngEncoder(),
                        ImageFormat.Webp => new SixLabors.ImageSharp.Formats.Webp.WebpEncoder() { Quality = Lossy },
                        ImageFormat.Tiff => new SixLabors.ImageSharp.Formats.Tiff.TiffEncoder(),
                        _ => new SixLabors.ImageSharp.Formats.Bmp.BmpEncoder()
                        {
                            BitsPerPixel = SixLabors.ImageSharp.Formats.Bmp.BmpBitsPerPixel.Pixel32,
                            SupportTransparency = true
                        },
                    };
                    Image.Save(Stream, enc);
                }
                catch (DllNotFoundException e)
                {
                    throw new DllNotFoundException($"Please install SixLabors.ImageSharp from NuGet.", e);
                }
                catch (Exception ex)
                {
                    throw new Exception($"Cannot export stream with SixLabors.ImageSharp, {ex.Message}");
                }
            }
            catch (Exception e) when (e is MissingMethodException || e is TypeInitializationException)
>>>>>>> 36299ef6
            {
                throw new NotSupportedException("Due to conflicts between SixLabors v2 and v3 you must upgrade to a version of IronSoftware.System.Drawing which supports SixLabors.ImageSharp v3.", e);
            }
        }

        /// <summary>
        /// Saves the raw image data to a file.
        /// </summary>
        /// <param name="File">A fully qualified file path.</param>
        /// <seealso cref="TrySaveAs(string)"/>
        public void SaveAs(string File)
        {
            SaveAs(File, GetImageFormat(File));
        }

        /// <summary>
        /// Saves the image data to a file. Allows for the image to be transcoded to popular image formats.
        /// <para>Add SkiaSharp, System.Drawing.Common, or SixLabors.ImageSharp to your project to enable the encoding feature.</para>
        /// </summary>
        /// <param name="File">A fully qualified file path.</param>
        /// <param name="Format">An image encoding format.</param>
        /// <param name="Lossy">JPEG and WebP encoding quality (ignored for all other values of <see cref="ImageFormat"/>). Higher values return larger file sizes. 0 is lowest quality , 100 is highest.</param>
        /// <returns>Void.  Saves Transcoded image bytes to your File.</returns>
        /// <seealso cref="TrySaveAs(string, ImageFormat, int)"/>
        /// <seealso cref="TrySaveAs(string)"/>
        public void SaveAs(string File, ImageFormat Format, int Lossy = 100)
        {
            System.IO.File.WriteAllBytes(File, ExportBytes(Format, Lossy));
        }

        /// <summary>
        /// Tries to Save the image data to a file. Allows for the image to be transcoded to popular image formats.
        /// <para>Add SkiaSharp, System.Drawing.Common, or SixLabors.ImageSharp to your project to enable the encoding feature.</para>
        /// </summary>
        /// <param name="File">A fully qualified file path.</param>
        /// <param name="Format">An image encoding format.</param>
        /// <param name="Lossy">JPEG and WebP encoding quality (ignored for all other values of <see cref="ImageFormat"/>). Higher values return larger file sizes. 0 is lowest quality , 100 is highest.</param>
        /// <returns>returns true on success, false on failure.</returns>
        /// <seealso cref="SaveAs(string, ImageFormat, int)"/>
        public bool TrySaveAs(string File, ImageFormat Format, int Lossy = 100)
        {
            try
            {
                ExportFile(File, Format, Lossy);

                return true;
            }
            catch (Exception e) when (e is MissingMethodException || e is TypeInitializationException)
            {
                throw new NotSupportedException("Due to conflicts between SixLabors v2 and v3 you must upgrade to a version of IronSoftware.System.Drawing which supports SixLabors.ImageSharp v3.", e);
            }
            catch
            {
                return false;
            }
        }

        /// <summary>
        /// Tries to Save the raw image data to a file.
        /// <returns>returns true on success, false on failure.</returns>
        /// </summary>
        /// <param name="File">A fully qualified file path.</param>
        /// <seealso cref="SaveAs(string)"/>
        public bool TrySaveAs(string File)
        {
            try
            {
                SaveAs(File);

                return true;
            }
            catch (Exception e) when (e is MissingMethodException || e is TypeInitializationException)
            {
                throw new NotSupportedException("Due to conflicts between SixLabors v2 and v3 you must upgrade to a version of IronSoftware.System.Drawing which supports SixLabors.ImageSharp v3.", e);
            }
            catch
            {
                return false;
            }
        }

        /// <summary>
        /// Generic method to convert popular image types to <see cref="AnyBitmap"/>.
        /// <para> Support includes SixLabors.ImageSharp.Image, SkiaSharp.SKImage, SkiaSharp.SKBitmap, System.Drawing.Bitmap, System.Drawing.Image and Microsoft.Maui.Graphics formats.</para>
        /// <para>Syntax sugar. Explicit casts already also exist to and from <see cref="AnyBitmap"/> and all supported types.</para>
        /// </summary>
        /// <typeparam name="T">The Type to cast from. Support includes SixLabors.ImageSharp.Image, SkiaSharp.SKImage, SkiaSharp.SKBitmap, System.Drawing.Bitmap, System.Drawing.Image and Microsoft.Maui.Graphics formats.</typeparam>
        /// <param name="OtherBitmapFormat">A bitmap or image format from another graphics library.</param>
        /// <returns>A <see cref="AnyBitmap"/></returns>
        public static AnyBitmap FromBitmap<T>(T OtherBitmapFormat)
        {
            try
            {
                AnyBitmap result = (AnyBitmap)Convert.ChangeType(OtherBitmapFormat, typeof(AnyBitmap));
                return result;
            }
            catch (Exception e)
            {
                throw new InvalidCastException(typeof(T).FullName, e);
            }
        }
        /// <summary>
        /// Generic method to convert <see cref="AnyBitmap"/> to popular image types.
        /// <para> Support includes SixLabors.ImageSharp.Image, SkiaSharp.SKImage, SkiaSharp.SKBitmap, System.Drawing.Bitmap, System.Drawing.Image and Microsoft.Maui.Graphics formats.</para>
        /// <para>Syntax sugar. Explicit casts already also exist to and from <see cref="AnyBitmap"/> and all supported types.</para>
        /// </summary>
        /// <typeparam name="T">The Type to cast to. Support includes SixLabors.ImageSharp.Image, SkiaSharp.SKImage, SkiaSharp.SKBitmap, System.Drawing.Bitmap, System.Drawing.Image and Microsoft.Maui.Graphics formats.</typeparam>
        /// <returns>A <see cref="AnyBitmap"/></returns>
        public T ToBitmap<T>()
        {
            try
            {
                T result = (T)Convert.ChangeType(this, typeof(T));
                return result;
            }
            catch (Exception e)
            {
                throw new InvalidCastException(typeof(T).FullName, e);
            }
        }

        /// <summary>
        /// Create a new Bitmap from a a Byte Array.
        /// </summary>
        /// <param name="Bytes">A ByteArray of image data in any common format.</param>
        /// <seealso cref="FromBytes"/>
        /// <seealso cref="AnyBitmap(byte[])"/>
        public static AnyBitmap FromBytes(byte[] Bytes)
        {
            try
            {
                return new AnyBitmap(Bytes);
            }
            catch (Exception e) when (e is MissingMethodException || e is TypeInitializationException)
            {
                throw new NotSupportedException("Due to conflicts between SixLabors v2 and v3 you must upgrade to a version of IronSoftware.System.Drawing which supports SixLabors.ImageSharp v3.", e);
            }
        }
        /// <summary>
        /// Construct a new Bitmap from binary data (bytes).
        /// </summary>
        /// <param name="Bytes">A ByteArray of image data in any common format.</param>
        /// <seealso cref="FromBytes"/>
        /// <seealso cref="AnyBitmap"/>

        public AnyBitmap(byte[] Bytes)
        {
            try
            {
                LoadImage(Bytes);
            }
            catch (Exception e) when (e is MissingMethodException || e is TypeInitializationException)
            {
                throw new NotSupportedException("Due to conflicts between SixLabors v2 and v3 you must upgrade to a version of IronSoftware.System.Drawing which supports SixLabors.ImageSharp v3.", e);
            }
        }

        /// <summary>
        /// Create a new Bitmap from a <see cref="Stream"/> (bytes).
        /// </summary>
        /// <param name="Stream">A <see cref="Stream"/> of image data in any common format.</param>
        /// <seealso cref="FromStream(Stream)"/>
        /// <seealso cref="AnyBitmap"/>
        public static AnyBitmap FromStream(System.IO.MemoryStream Stream)
        {
            return new AnyBitmap(Stream);
        }

        /// <summary>
        /// Create a new Bitmap from a <see cref="Stream"/> (bytes).
        /// </summary>
        /// <param name="Stream">A <see cref="Stream"/> of image data in any common format.</param>
        /// <seealso cref="FromStream(MemoryStream)"/>
        /// <seealso cref="AnyBitmap"/>
        public static AnyBitmap FromStream(System.IO.Stream Stream)
        {
            return new AnyBitmap(Stream);
        }

        /// <summary>
        /// Construct a new Bitmap from a <see cref="Stream"/> (bytes).
        /// </summary>
        /// <param name="Stream">A <see cref="Stream"/> of image data in any common format.</param>
        /// <seealso cref="FromStream(Stream)"/>
        /// <seealso cref="AnyBitmap"/>
        public AnyBitmap(System.IO.MemoryStream Stream)
        {
            try
            {
                LoadImage(Stream.ToArray());
            }
            catch (Exception e) when (e is MissingMethodException || e is TypeInitializationException)
            {
                throw new NotSupportedException("Due to conflicts between SixLabors v2 and v3 you must upgrade to a version of IronSoftware.System.Drawing which supports SixLabors.ImageSharp v3.", e);
            }
        }

        /// <summary>
        /// Construct a new Bitmap from a <see cref="Stream"/> (bytes).
        /// </summary>
        /// <param name="Stream">A <see cref="Stream"/> of image data in any common format.</param>
        /// <seealso cref="FromStream(MemoryStream)"/>
        /// <seealso cref="AnyBitmap"/>
        public AnyBitmap(System.IO.Stream Stream)
        {
            try
            {
                LoadImage(Stream);
            }
            catch (Exception e) when (e is MissingMethodException || e is TypeInitializationException)
            {
                throw new NotSupportedException("Due to conflicts between SixLabors v2 and v3 you must upgrade to a version of IronSoftware.System.Drawing which supports SixLabors.ImageSharp v3.", e);
            }
        }

        /// <summary>
        /// 
        /// </summary>
        /// <param name="original">The <see cref="IronSoftware.Drawing.AnyBitmap"/> from which to create the new <see cref="IronSoftware.Drawing.AnyBitmap"/>.</param>
        /// <param name="width">The width of the new AnyBitmap.</param>
        /// <param name="height">The height of the new AnyBitmap.</param>
        public AnyBitmap(AnyBitmap original, int width, int height)
        {
            try
            {
                LoadAndResizeImage(original, width, height);
            }
            catch (Exception e) when (e is MissingMethodException || e is TypeInitializationException)
            {
                throw new NotSupportedException("Due to conflicts between SixLabors v2 and v3 you must upgrade to a version of IronSoftware.System.Drawing which supports SixLabors.ImageSharp v3.", e);
            }
        }

        /// <summary>
        /// Create a new Bitmap from a file.
        /// </summary>
        /// <param name="File">A fully qualified file path.</param>
        /// <seealso cref="FromFile"/>
        /// <seealso cref="AnyBitmap"/>
        public static AnyBitmap FromFile(string File)
        {
            if (File.ToLower().EndsWith(".svg"))
            {
                return LoadSVGImage(File);
            }
            else
            {
                return new AnyBitmap(File);
            }
        }

        /// <summary>
        /// Construct a new Bitmap from a file.
        /// </summary>
        /// <param name="File">A fully qualified file path./</param>
        /// <seealso cref="FromFile"/>
        /// <seealso cref="AnyBitmap"/>
        public AnyBitmap(string File)
        {
            try
            {
                LoadImage(File);
            }
            catch (Exception e) when (e is MissingMethodException || e is TypeInitializationException)
            {
                throw new NotSupportedException("Due to conflicts between SixLabors v2 and v3 you must upgrade to a version of IronSoftware.System.Drawing which supports SixLabors.ImageSharp v3.", e);
            }
        }

        /// <summary>
        /// Construct a new Bitmap from a Uri
        /// </summary>
        /// <param name="Uri">The uri of the image.</param>
        /// <seealso cref="FromUriAsync"/>
        /// <seealso cref="AnyBitmap"/>
        public AnyBitmap(Uri Uri)
        {
            try
            {
                using Stream stream = LoadUriAsync(Uri).GetAwaiter().GetResult();
                LoadImage(stream);
            }
            catch (Exception e)
            {
                throw new Exception("Error while loading AnyBitmap from Uri", e);
            }
        }

        /// <summary>
        /// Construct a new Bitmap from a Uri
        /// </summary>
        /// <param name="Uri">The uri of the image.</param>
        /// <returns></returns>
        /// <seealso cref="AnyBitmap"/>
        /// <seealso cref="FromUri"/>
        /// <seealso cref="FromUriAsync"/>
        public static async Task<AnyBitmap> FromUriAsync(Uri Uri)
        {
            try
            {
                using Stream stream = await LoadUriAsync(Uri);
                return new AnyBitmap(stream);
            }
            catch (Exception e)
            {
                throw new Exception("Error while loading AnyBitmap from Uri", e);
            }
        }

        /// <summary>
        /// Construct a new Bitmap from a Uri
        /// </summary>
        /// <param name="Uri">The uri of the image.</param>
        /// <returns></returns>
        /// <seealso cref="AnyBitmap"/>
        /// <seealso cref="FromUriAsync"/>
#if NET6_0_OR_GREATER
        [Obsolete("FromUri(Uri) is obsolete for net60 or greater because it uses WebClient which is obsolete. Consider using FromUriAsync(Uri) method.")]
#endif
        public static AnyBitmap FromUri(Uri Uri)
        {
            try
            {
                using WebClient client = new();
                return new AnyBitmap(client.OpenRead(Uri));
            }
            catch (Exception e)
            {
                throw new Exception("Error while loading AnyBitmap from Uri", e);
            }
        }

        /// <summary>
        /// Gets colors depth, in number of bits per pixel.
        /// <br/><para><b>Further Documentation:</b><br/><a href="https://ironsoftware.com/open-source/csharp/drawing/examples/get-color-depth/">Code Example</a></para>
        /// </summary>
        public int BitsPerPixel
        {
            get
            {
                try
                {
                    return Image.PixelType.BitsPerPixel;
                }
                catch (Exception e) when (e is MissingMethodException || e is TypeInitializationException)
                {
                    throw new NotSupportedException("Due to conflicts between SixLabors v2 and v3 you must upgrade to a version of IronSoftware.System.Drawing which supports SixLabors.ImageSharp v3.", e);
                }
            }
        }

        /// <summary>
        /// Returns the number of frames in our loaded Image.  Each “frame” is a page of an image such as  Tiff or Gif.  All other image formats return 1.
        /// <br/><para><b>Further Documentation:</b><br/><a href="https://ironsoftware.com/open-source/csharp/drawing/examples/get-number-of-frames-in-anybitmap/">Code Example</a></para>
        /// </summary>
        /// <seealso cref="GetAllFrames" />
        public int FrameCount
        {
            get
            {
                try
                {
                    return Image.Frames.Count;
                }
                catch (Exception e) when (e is MissingMethodException || e is TypeInitializationException)
                {
                    throw new NotSupportedException("Due to conflicts between SixLabors v2 and v3 you must upgrade to a version of IronSoftware.System.Drawing which supports SixLabors.ImageSharp v3.", e);
                }
            }
        }

        /// <summary>
        /// Returns all of the cloned frames in our loaded Image. Each "frame" is a page of an image such as Tiff or Gif. All other image formats return an IEnumerable of length 1.
        /// <br/><para><b>Further Documentation:</b><br/><a href="https://ironsoftware.com/open-source/csharp/drawing/examples/get-frame-from-anybitmap/">Code Example</a></para>
        /// </summary>
        /// <seealso cref="FrameCount" />
        /// <seealso cref="System.Linq" />
        public IEnumerable<AnyBitmap> GetAllFrames
        {
            get
            {
                if (FrameCount > 1)
                {
                    List<AnyBitmap> images = new();

                    try
                    {
                        for (int currFrameIndex = 0; currFrameIndex < FrameCount; currFrameIndex++)
                        {
                            images.Add(Image.Frames.CloneFrame(currFrameIndex));
                        }
                    }
                    catch (Exception e) when (e is MissingMethodException || e is TypeInitializationException)
                    {
                        throw new NotSupportedException("Due to conflicts between SixLabors v2 and v3 you must upgrade to a version of IronSoftware.System.Drawing which supports SixLabors.ImageSharp v3.", e);
                    }

                    return images;
                }
                else
                {
                    return new List<AnyBitmap>() { this.Clone() };
                }
            }
        }

        /// <summary>
        /// Creates a multi-frame TIFF image from multiple AnyBitmaps.
        /// <para>All images should have the same dimension.</para>
        /// <para>If not dimension will be scaling to the largest width and height.</para>
        /// <para>The image dimension still the same with original dimension with black background.</para>
        /// </summary>
        /// <param name="imagePaths">Array of fully qualified file path to merge into Tiff image.</param>
        /// <returns></returns>
        public static AnyBitmap CreateMultiFrameTiff(IEnumerable<string> imagePaths)
        {
            try
            {
                using MemoryStream stream = CreateMultiFrameImage(CreateAnyBitmaps(imagePaths)) ?? throw new NotSupportedException("Image could not be loaded. File format is not supported.");
                stream.Seek(0, SeekOrigin.Begin);
                return AnyBitmap.FromStream(stream);
            }
            catch (Exception e) when (e is MissingMethodException || e is TypeInitializationException)
            {
                throw new NotSupportedException("Due to conflicts between SixLabors v2 and v3 you must upgrade to a version of IronSoftware.System.Drawing which supports SixLabors.ImageSharp v3.", e);
            }
        }

        /// <summary>
        /// Creates a multi-frame TIFF image from multiple AnyBitmaps.
        /// <para>All images should have the same dimension.</para>
        /// <para>If not dimension will be scaling to the largest width and height.</para>
        /// <para>The image dimension still the same with original dimension with black background.</para>
        /// </summary>
        /// <param name="images">Array of <see cref="AnyBitmap"/> to merge into Tiff image.</param>
        /// <returns></returns>
        public static AnyBitmap CreateMultiFrameTiff(IEnumerable<AnyBitmap> images)
        {
            try
            {
                using MemoryStream stream = CreateMultiFrameImage(images) ?? throw new NotSupportedException("Image could not be loaded. File format is not supported.");
                stream.Seek(0, SeekOrigin.Begin);
                return AnyBitmap.FromStream(stream);
            }
            catch (Exception e) when (e is MissingMethodException || e is TypeInitializationException)
            {
                throw new NotSupportedException("Due to conflicts between SixLabors v2 and v3 you must upgrade to a version of IronSoftware.System.Drawing which supports SixLabors.ImageSharp v3.", e);
            }
        }

        /// <summary>
        /// Creates a multi-frame GIF image from multiple AnyBitmaps.
        /// <para>All images should have the same dimension.</para>
        /// <para>If not dimension will be scaling to the largest width and height.</para>
        /// <para>The image dimension still the same with original dimension with background transparent.</para>
        /// </summary>
        /// <param name="imagePaths">Array of fully qualified file path to merge into Gif image.</param>
        /// <returns></returns>
        public static AnyBitmap CreateMultiFrameGif(IEnumerable<string> imagePaths)
        {
            try
            {
                using MemoryStream stream = CreateMultiFrameImage(CreateAnyBitmaps(imagePaths), ImageFormat.Gif) ?? throw new NotSupportedException("Image could not be loaded. File format is not supported.");
                stream.Seek(0, SeekOrigin.Begin);
                return AnyBitmap.FromStream(stream);
            }
            catch (Exception e) when (e is MissingMethodException || e is TypeInitializationException)
            {
                throw new NotSupportedException("Due to conflicts between SixLabors v2 and v3 you must upgrade to a version of IronSoftware.System.Drawing which supports SixLabors.ImageSharp v3.", e);
            }
        }

        /// <summary>
        /// Creates a multi-frame GIF image from multiple AnyBitmaps.
        /// <para>All images should have the same dimension.</para>
        /// <para>If not dimension will be scaling to the largest width and height.</para>
        /// <para>The image dimension still the same with original dimension with background transparent.</para>
        /// </summary>
        /// <param name="images">Array of <see cref="AnyBitmap"/> to merge into Gif image.</param>
        /// <returns></returns>
        public static AnyBitmap CreateMultiFrameGif(IEnumerable<AnyBitmap> images)
        {
            try
            {
                using MemoryStream stream = CreateMultiFrameImage(images, ImageFormat.Gif) ?? throw new NotSupportedException("Image could not be loaded. File format is not supported.");
                stream.Seek(0, SeekOrigin.Begin);
                return AnyBitmap.FromStream(stream);
            }
            catch (Exception e) when (e is MissingMethodException || e is TypeInitializationException)
            {
                throw new NotSupportedException("Due to conflicts between SixLabors v2 and v3 you must upgrade to a version of IronSoftware.System.Drawing which supports SixLabors.ImageSharp v3.", e);
            }
        }
        
        /// <summary>
        /// Specifies how much an <see cref="AnyBitmap"/> is rotated and the axis used to flip the image.
        /// </summary>
        /// <param name="rotateMode">Provides enumeration over how the image should be rotated.</param>
        /// <param name="flipMode">Provides enumeration over how a image should be flipped.</param>
        /// <returns>Transformed image</returns>
        public AnyBitmap RotateFlip(RotateMode rotateMode, FlipMode flipMode)
        {
            try
            {
                return AnyBitmap.RotateFlip(this, rotateMode, flipMode);
            }
            catch (Exception e) when (e is MissingMethodException || e is TypeInitializationException)
            {
                throw new NotSupportedException("Due to conflicts between SixLabors v2 and v3 you must upgrade to a version of IronSoftware.System.Drawing which supports SixLabors.ImageSharp v3.", e);
            }
        }
        
        /// <summary>
        /// Specifies how much an <see cref="AnyBitmap"/> is rotated and the axis used to flip the image.
        /// </summary>
        /// <param name="rotateFlipType">Provides enumeration over how the image should be rotated.</param>
        /// <returns>Transformed image</returns>
        [Obsolete("The parameter type RotateFlipType is legacy support from System.Drawing. Please use RotateMode and FlipMode instead.")]
        public AnyBitmap RotateFlip(RotateFlipType rotateFlipType)
        {
            try
            {
                var (rotateMode, flipMode) = ParseRotateFlipType(rotateFlipType);
                return AnyBitmap.RotateFlip(this, rotateMode, flipMode);
            }
            catch (Exception e) when (e is MissingMethodException || e is TypeInitializationException)
            {
                throw new NotSupportedException("Due to conflicts between SixLabors v2 and v3 you must upgrade to a version of IronSoftware.System.Drawing which supports SixLabors.ImageSharp v3.", e);
            }
        }

        /// <summary>
        /// Specifies how much an image is rotated and the axis used to flip the image.
        /// </summary>
        /// <param name="bitmap">The <see cref="AnyBitmap"/> to perform the transformation on.</param>
        /// <param name="rotateMode">Provides enumeration over how the image should be rotated.</param>
        /// <param name="flipMode">Provides enumeration over how a image should be flipped.</param>
        /// <returns>Transformed image</returns>
        public static AnyBitmap RotateFlip(AnyBitmap bitmap, RotateMode rotateMode, FlipMode flipMode)
        {
            try
            {
                SixLabors.ImageSharp.Processing.RotateMode rotateModeImgSharp = rotateMode switch
                {
                    RotateMode.None => SixLabors.ImageSharp.Processing.RotateMode.None,
                    RotateMode.Rotate90 => SixLabors.ImageSharp.Processing.RotateMode.Rotate90,
                    RotateMode.Rotate180 => SixLabors.ImageSharp.Processing.RotateMode.Rotate180,
                    RotateMode.Rotate270 => SixLabors.ImageSharp.Processing.RotateMode.Rotate270,
                    _ => throw new NotImplementedException()
                };
            
                SixLabors.ImageSharp.Processing.FlipMode flipModeImgSharp = flipMode switch
                {
                    FlipMode.None => SixLabors.ImageSharp.Processing.FlipMode.None,
                    FlipMode.Horizontal => SixLabors.ImageSharp.Processing.FlipMode.Horizontal,
                    FlipMode.Vertical => SixLabors.ImageSharp.Processing.FlipMode.Vertical,
                    _ => throw new NotImplementedException()
                };

                using MemoryStream memoryStream = new System.IO.MemoryStream();
                using SixLabors.ImageSharp.Image image = SixLabors.ImageSharp.Image.Load(bitmap.ExportBytes());
            
                image.Mutate(x => x.RotateFlip(rotateModeImgSharp, flipModeImgSharp));
                image.Save(memoryStream, new SixLabors.ImageSharp.Formats.Bmp.BmpEncoder()
                {
                    BitsPerPixel = SixLabors.ImageSharp.Formats.Bmp.BmpBitsPerPixel.Pixel32,
                    SupportTransparency = true
                });
            
                return new AnyBitmap(memoryStream.ToArray());
            }
            catch (Exception e) when (e is MissingMethodException || e is TypeInitializationException)
            {
                throw new NotSupportedException("Due to conflicts between SixLabors v2 and v3 you must upgrade to a version of IronSoftware.System.Drawing which supports SixLabors.ImageSharp v3.", e);
            }
        }

        /// <summary>
        /// Creates a new bitmap with the region defined by the specified crop rectangle redacted with the specified color.
        /// </summary>
        /// <param name="cropRectangle">The crop rectangle defining the region to redact.</param>
        /// <param name="color">The color to use for redaction.</param>
        /// <returns>A new bitmap with the specified region redacted.</returns>
        public AnyBitmap Redact(CropRectangle cropRectangle, Color color)
        {
            try
            {
                return AnyBitmap.Redact(this, cropRectangle, color);
            }
            catch (Exception e) when (e is MissingMethodException || e is TypeInitializationException)
            {
                throw new NotSupportedException("Due to conflicts between SixLabors v2 and v3 you must upgrade to a version of IronSoftware.System.Drawing which supports SixLabors.ImageSharp v3.", e);
            }
        }

        /// <summary>
        /// Creates a new bitmap with the region defined by the specified crop rectangle in the specified bitmap redacted with the specified color.
        /// </summary>
        /// <param name="bitmap">The bitmap to redact.</param>
        /// <param name="cropRectangle">The crop rectangle defining the region to redact.</param>
        /// <param name="color">The color to use for redaction.</param>
        /// <returns>A new bitmap with the specified region redacted.</returns>
        public static AnyBitmap Redact(AnyBitmap bitmap, CropRectangle cropRectangle, Color color)
        {
            try
            {
                using MemoryStream memoryStream = new System.IO.MemoryStream();
                using SixLabors.ImageSharp.Image image = SixLabors.ImageSharp.Image.Load(bitmap.ExportBytes());
                SixLabors.ImageSharp.Rectangle rectangle = cropRectangle;
                SixLabors.ImageSharp.Drawing.Processing.SolidBrush brush = new SixLabors.ImageSharp.Drawing.Processing.SolidBrush(color);
                image.Mutate(ctx => ctx.Fill(brush, rectangle));
                image.Save(memoryStream, new SixLabors.ImageSharp.Formats.Bmp.BmpEncoder()
                {
                    BitsPerPixel = SixLabors.ImageSharp.Formats.Bmp.BmpBitsPerPixel.Pixel32,
                    SupportTransparency = true
                });

                return new AnyBitmap(memoryStream.ToArray());
            }
            catch (Exception e) when (e is MissingMethodException || e is TypeInitializationException)
            {
                throw new NotSupportedException("Due to conflicts between SixLabors v2 and v3 you must upgrade to a version of IronSoftware.System.Drawing which supports SixLabors.ImageSharp v3.", e);
            }
        }

        /// <summary>
        /// Gets the stride width (also called scan width) of the <see cref="AnyBitmap"/> object.
        /// </summary>
        public int Stride
        {
            get
            {
                try
                {
                    return GetStride();
                }
                catch (Exception e) when (e is MissingMethodException || e is TypeInitializationException)
                {
                    throw new NotSupportedException("Due to conflicts between SixLabors v2 and v3 you must upgrade to a version of IronSoftware.System.Drawing which supports SixLabors.ImageSharp v3.", e);
                }
            }
        }

        /// <summary>
        /// Gets the address of the first pixel data in the <see cref="AnyBitmap"/>. This can also be thought of as the first scan line in the <see cref="AnyBitmap"/>.
        /// </summary>
        /// <returns>The address of the first 32bpp BGRA pixel data in the <see cref="AnyBitmap"/>.</returns>
        public IntPtr Scan0
        {
            get
            {
                try
                {
                    return GetFirstPixelData();
                }
                catch (Exception e) when (e is MissingMethodException || e is TypeInitializationException)
                {
                    throw new NotSupportedException("Due to conflicts between SixLabors v2 and v3 you must upgrade to a version of IronSoftware.System.Drawing which supports SixLabors.ImageSharp v3.", e);
                }
            }
        }

        /// <summary>
        /// Returns the <see href="https://developer.mozilla.org/en-US/docs/Web/HTTP/Basics_of_HTTP/MIME_types">HTTP MIME types</see> of the image. 
        /// <para>must be one of the following: image/bmp, image/jpeg, image/png, image/gif, image/tiff, image/webp, or image/unknown.</para>
        /// </summary>
        public string MimeType
        {
            get
            {
                try
                {
                    return Format?.DefaultMimeType ?? "image/unknown";
                }
                catch (Exception e) when (e is MissingMethodException || e is TypeInitializationException)
                {
                    throw new NotSupportedException("Due to conflicts between SixLabors v2 and v3 you must upgrade to a version of IronSoftware.System.Drawing which supports SixLabors.ImageSharp v3.", e);
                }
            }
        }

        /// <summary>
        /// Image formats which <see cref="AnyBitmap"/> readed.
        /// </summary>
        /// <returns><see cref="AnyBitmap.ImageFormat"/></returns>
        public ImageFormat GetImageFormat()
        {
            try
            {
                return (Format?.DefaultMimeType) switch
                {
                    "image/gif" => ImageFormat.Gif,
                    "image/tiff" => ImageFormat.Tiff,
                    "image/jpeg" => ImageFormat.Jpeg,
                    "image/png" => ImageFormat.Png,
                    "image/webp" => ImageFormat.Webp,
                    "image/vnd.microsoft.icon" => ImageFormat.Icon,
                    _ => ImageFormat.Bmp,
                };
            }
            catch (Exception e) when (e is MissingMethodException || e is TypeInitializationException)
            {
                throw new NotSupportedException("Due to conflicts between SixLabors v2 and v3 you must upgrade to a version of IronSoftware.System.Drawing which supports SixLabors.ImageSharp v3.", e);
            }
        }

        /// <summary>
        /// Gets the resolution of the image in x-direction.
        /// </summary>
        /// <returns></returns>
        public double? HorizontalResolution
        {
            get
            {
                try
                {
                    return Image?.Metadata.HorizontalResolution ?? null;
                }
                catch (Exception e) when (e is MissingMethodException || e is TypeInitializationException)
                {
                    throw new NotSupportedException("Due to conflicts between SixLabors v2 and v3 you must upgrade to a version of IronSoftware.System.Drawing which supports SixLabors.ImageSharp v3.", e);
                }
            }
        }

        /// <summary>
        /// Gets the resolution of the image in y-direction.
        /// </summary>
        /// <returns></returns>
        public double? VerticalResolution
        {
            get
            {
                try
                {
                    return Image?.Metadata.VerticalResolution ?? null;
                }
                catch (Exception e) when (e is MissingMethodException || e is TypeInitializationException)
                {
                    throw new NotSupportedException("Due to conflicts between SixLabors v2 and v3 you must upgrade to a version of IronSoftware.System.Drawing which supports SixLabors.ImageSharp v3.", e);
                }
            }
        }

        /// <summary>
        /// Gets the <see cref="IronSoftware.Drawing.Color"/> of the specified pixel in this <see cref="IronSoftware.Drawing.AnyBitmap"/>
        /// <para>This always return an Rgba32 color format.</para>
        /// </summary>
        /// <param name="x">The x-coordinate of the pixel to retrieve.</param>
        /// <param name="y">The y-coordinate of the pixel to retrieve.</param>
        /// <returns>A <see cref="IronSoftware.Drawing.Color"/> structure that represents the color of the specified pixel.</returns>
        public Color GetPixel(int x, int y)
        {
            if (x < 0 || x >= this.Width)
            {
                throw new ArgumentOutOfRangeException("x is less than 0, or greater than or equal to Width.");
            }
            if (y < 0 || y >= this.Height)
            {
                throw new ArgumentOutOfRangeException("y is less than 0, or greater than or equal to Height.");
            }

            try
            {
                return GetPixelColor(x, y);
            }
            catch (Exception e) when (e is MissingMethodException || e is TypeInitializationException)
            {
                throw new NotSupportedException("Due to conflicts between SixLabors v2 and v3 you must upgrade to a version of IronSoftware.System.Drawing which supports SixLabors.ImageSharp v3.", e);
            }
        }

        /// <summary>
        /// Implicitly casts SixLabors.ImageSharp.Image objects to <see cref="AnyBitmap"/>.
        /// <para>When your .NET Class methods use <see cref="AnyBitmap"/> as parameters or return types, you now automatically support ImageSharp as well.</para>
        /// </summary>
        /// <param name="Image">SixLabors.ImageSharp.Image will automatically be cast to <see cref="AnyBitmap"/>.</param>
        public static implicit operator AnyBitmap(SixLabors.ImageSharp.Image<SixLabors.ImageSharp.PixelFormats.Rgb24> Image)
        {
            try
            {
                using System.IO.MemoryStream memoryStream = new System.IO.MemoryStream();
                Image.Save(memoryStream, new SixLabors.ImageSharp.Formats.Bmp.BmpEncoder()
                {
                    BitsPerPixel = SixLabors.ImageSharp.Formats.Bmp.BmpBitsPerPixel.Pixel24
                });
                return new AnyBitmap(memoryStream.ToArray());

            }
            catch (DllNotFoundException e)
            {
                throw new DllNotFoundException("Please install SixLabors.ImageSharp from NuGet.", e);
            }
            catch (Exception e) when (e is MissingMethodException || e is TypeInitializationException)
            {
                throw new NotSupportedException("Due to conflicts between SixLabors v2 and v3 you must upgrade to a version of IronSoftware.System.Drawing which supports SixLabors.ImageSharp v3.", e);
            }
            catch (Exception e)
            {
                throw new Exception("Error while casting AnyBitmap from SixLabors.ImageSharp.Image", e);
            }
        }

        /// <summary>
        /// Implicitly casts to SixLabors.ImageSharp.Image objects from <see cref="AnyBitmap"/>.
        /// <para>When your .NET Class methods use <see cref="AnyBitmap"/> as parameters or return types, you now automatically support ImageSharp as well.</para>
        /// </summary>
        /// <param name="bitmap"><see cref="AnyBitmap"/> is implicitly cast to a SixLabors.ImageSharp.Image.</param>
        static public implicit operator SixLabors.ImageSharp.Image<SixLabors.ImageSharp.PixelFormats.Rgb24>(AnyBitmap bitmap)
        {
            try
            {
                return SixLabors.ImageSharp.Image.Load<SixLabors.ImageSharp.PixelFormats.Rgb24>(bitmap.Binary);
            }
            catch (DllNotFoundException e)
            {
                throw new DllNotFoundException("Please install SixLabors.ImageSharp from NuGet.", e);
            }
            catch (Exception e) when (e is MissingMethodException || e is TypeInitializationException)
            {
                throw new NotSupportedException("Due to conflicts between SixLabors v2 and v3 you must upgrade to a version of IronSoftware.System.Drawing which supports SixLabors.ImageSharp v3.", e);
            }
            catch (Exception e)
            {
                throw new Exception("Error while casting AnyBitmap to SixLabors.ImageSharp.Image", e);
            }
        }

        /// <summary>
        /// Implicitly casts SixLabors.ImageSharp.Image objects to <see cref="AnyBitmap"/>.
        /// <para>When your .NET Class methods use <see cref="AnyBitmap"/> as parameters or return types, you now automatically support ImageSharp as well.</para>
        /// </summary>
        /// <param name="Image">SixLabors.ImageSharp.Image will automatically be cast to <see cref="AnyBitmap"/>.</param>
        public static implicit operator AnyBitmap(SixLabors.ImageSharp.Image<SixLabors.ImageSharp.PixelFormats.Rgba32> Image)
        {
            try
            {
                using System.IO.MemoryStream memoryStream = new System.IO.MemoryStream();
                Image.Save(memoryStream, new SixLabors.ImageSharp.Formats.Bmp.BmpEncoder()
                {
                    BitsPerPixel = SixLabors.ImageSharp.Formats.Bmp.BmpBitsPerPixel.Pixel32,
                    SupportTransparency = true
                });
                return new AnyBitmap(memoryStream.ToArray());
            }
            catch (DllNotFoundException e)
            {
                throw new DllNotFoundException("Please install SixLabors.ImageSharp from NuGet.", e);
            }
            catch (Exception e) when (e is MissingMethodException || e is TypeInitializationException)
            {
                throw new NotSupportedException("Due to conflicts between SixLabors v2 and v3 you must upgrade to a version of IronSoftware.System.Drawing which supports SixLabors.ImageSharp v3.", e);
            }
            catch (Exception e)
            {
                throw new Exception("Error while casting AnyBitmap from SixLabors.ImageSharp.Image", e);
            }
        }

        /// <summary>
        /// Implicitly casts to SixLabors.ImageSharp.Image objects from <see cref="AnyBitmap"/>.
        /// <para>When your .NET Class methods use <see cref="AnyBitmap"/> as parameters or return types, you now automatically support ImageSharp as well.</para>
        /// </summary>
        /// <param name="bitmap"><see cref="AnyBitmap"/> is implicitly cast to a SixLabors.ImageSharp.Image.</param>
        static public implicit operator SixLabors.ImageSharp.Image<SixLabors.ImageSharp.PixelFormats.Rgba32>(AnyBitmap bitmap)
        {
            try
            {
                return SixLabors.ImageSharp.Image.Load<SixLabors.ImageSharp.PixelFormats.Rgba32>(bitmap.Binary);
            }
            catch (DllNotFoundException e)
            {
                throw new DllNotFoundException("Please install SixLabors.ImageSharp from NuGet.", e);
            }
            catch (Exception e) when (e is MissingMethodException || e is TypeInitializationException)
            {
                throw new NotSupportedException("Due to conflicts between SixLabors v2 and v3 you must upgrade to a version of IronSoftware.System.Drawing which supports SixLabors.ImageSharp v3.", e);
            }
            catch (Exception e)
            {
                throw new Exception("Error while casting AnyBitmap to SixLabors.ImageSharp.Image", e);
            }
        }

        /// <summary>
        /// Implicitly casts SixLabors.ImageSharp.Image objects to <see cref="AnyBitmap"/>.
        /// <para>When your .NET Class methods use <see cref="AnyBitmap"/> as parameters or return types, you now automatically support ImageSharp as well.</para>
        /// </summary>
        /// <param name="Image">SixLabors.ImageSharp.Image will automatically be cast to <see cref="AnyBitmap"/>.</param>
        public static implicit operator AnyBitmap(SixLabors.ImageSharp.Image Image)
        {
            try
            {
                using System.IO.MemoryStream memoryStream = new System.IO.MemoryStream();
                Image.Save(memoryStream, new SixLabors.ImageSharp.Formats.Bmp.BmpEncoder()
                {
                    BitsPerPixel = SixLabors.ImageSharp.Formats.Bmp.BmpBitsPerPixel.Pixel32,
                    SupportTransparency = true
                });
                return new AnyBitmap(memoryStream.ToArray());
            }
            catch (DllNotFoundException e)
            {
                throw new DllNotFoundException("Please install SixLabors.ImageSharp from NuGet.", e);
            }
            catch (Exception e) when (e is MissingMethodException || e is TypeInitializationException)
            {
                throw new NotSupportedException("Due to conflicts between SixLabors v2 and v3 you must upgrade to a version of IronSoftware.System.Drawing which supports SixLabors.ImageSharp v3.", e);
            }
            catch (Exception e)
            {
                throw new Exception("Error while casting AnyBitmap from SixLabors.ImageSharp.Image", e);
            }
        }

        /// <summary>
        /// Implicitly casts to SixLabors.ImageSharp.Image objects from <see cref="AnyBitmap"/>.
        /// <para>When your .NET Class methods use <see cref="AnyBitmap"/> as parameters or return types, you now automatically support ImageSharp as well.</para>
        /// </summary>
        /// <param name="bitmap"><see cref="AnyBitmap"/> is implicitly cast to a SixLabors.ImageSharp.Image.</param>
        static public implicit operator SixLabors.ImageSharp.Image(AnyBitmap bitmap)
        {
            try
            {
                return SixLabors.ImageSharp.Image.Load<SixLabors.ImageSharp.PixelFormats.Rgba32>(bitmap.Binary);
            }
            catch (DllNotFoundException e)
            {
                throw new DllNotFoundException("Please install SixLabors.ImageSharp from NuGet.", e);
            }
            catch (Exception e) when (e is MissingMethodException || e is TypeInitializationException)
            {
                throw new NotSupportedException("Due to conflicts between SixLabors v2 and v3 you must upgrade to a version of IronSoftware.System.Drawing which supports SixLabors.ImageSharp v3.", e);
            }
            catch (Exception e)
            {
                throw new Exception("Error while casting AnyBitmap to SixLabors.ImageSharp.Image", e);
            }
        }

        /// <summary>
        /// Implicitly casts SkiaSharp.SKImage objects to <see cref="AnyBitmap"/>.
        /// <para>When your .NET Class methods use <see cref="AnyBitmap"/> as parameters or return types, you now automatically support SkiaSharp as well.</para>
        /// </summary>
        /// <param name="Image">SkiaSharp.SKImage will automatically be cast to <see cref="AnyBitmap"/>.</param>
        public static implicit operator AnyBitmap(SkiaSharp.SKImage Image)
        {
            try
            {
                return new AnyBitmap(Image.Encode(SkiaSharp.SKEncodedImageFormat.Png, 100).ToArray());
            }
            catch (DllNotFoundException e)
            {
                throw new DllNotFoundException("Please install SkiaSharp from NuGet.", e);
            }
            catch (Exception e)
            {
                throw new Exception("Error while casting AnyBitmap from SkiaSharp", e);
            }
        }

        /// <summary>
        /// Implicitly casts to SkiaSharp.SKImage objects from <see cref="AnyBitmap"/>.
        /// <para>When your .NET Class methods use <see cref="AnyBitmap"/> as parameters or return types, you now automatically support SkiaSharp.SKImage as well.</para>
        /// </summary>
        /// <param name="bitmap"><see cref="AnyBitmap"/> is implicitly cast to a SkiaSharp.SKImage.</param>
        static public implicit operator SkiaSharp.SKImage(AnyBitmap bitmap)
        {
            try
            {
                SkiaSharp.SKImage result = null;
                try
                {
                    result = SkiaSharp.SKImage.FromBitmap(SkiaSharp.SKBitmap.Decode(bitmap.Binary));
                }
                catch { }

                if (result != null)
                {
                    return result;
                }

                return OpenTiffToSKImage(bitmap);
            }
            catch (DllNotFoundException e)
            {
                throw new DllNotFoundException("Please install SkiaSharp from NuGet.", e);
            }
            catch (Exception e)
            {
                throw new Exception("Error while casting AnyBitmap to SkiaSharp", e);
            }
        }
        /// <summary>
        /// Implicitly casts SkiaSharp.SKBitmap objects to <see cref="AnyBitmap"/>.
        /// <para>When your .NET Class methods use <see cref="AnyBitmap"/> as parameters or return types, you now automatically support SkiaSharp as well.</para>
        /// </summary>
        /// <param name="Image">SkiaSharp.SKBitmap will automatically be cast to <see cref="AnyBitmap"/>.</param>
        public static implicit operator AnyBitmap(SkiaSharp.SKBitmap Image)
        {
            try
            {
                return new AnyBitmap(Image.Encode(SkiaSharp.SKEncodedImageFormat.Png, 100).ToArray());
            }
            catch (DllNotFoundException e)
            {
                throw new DllNotFoundException("Please install SkiaSharp from NuGet.", e);
            }
            catch (Exception e)
            {
                throw new Exception("Error while casting AnyBitmap from SkiaSharp", e);
            }
        }

        /// <summary>
        /// Implicitly casts to SkiaSharp.SKBitmap objects from <see cref="AnyBitmap"/>.
        /// <para>When your .NET Class methods use <see cref="AnyBitmap"/> as parameters or return types, you now automatically support SkiaSharp.SKBitmap as well.</para>
        /// </summary>
        /// <param name="bitmap"><see cref="AnyBitmap"/> is explicitly cast to a SkiaSharp.SKBitmap.</param>
        static public implicit operator SkiaSharp.SKBitmap(AnyBitmap bitmap)
        {
            try
            {
                SkiaSharp.SKBitmap result = null;
                try
                {
                    result = SkiaSharp.SKBitmap.Decode(bitmap.Binary);
                }
                catch { }

                if (result != null)
                {
                    return result;
                }

                return OpenTiffToSKBitmap(bitmap);
            }
            catch (DllNotFoundException e)
            {
                throw new DllNotFoundException("Please install SkiaSharp from NuGet.", e);
            }
            catch (Exception e)
            {
                throw new Exception("Error while casting AnyBitmap to SkiaSharp", e);
            }
        }

        /// <summary>
        /// Implicitly casts Microsoft.Maui.Graphics.Platform.PlatformImage objects to <see cref="AnyBitmap"/>.
        /// <para>When your .NET Class methods use <see cref="AnyBitmap"/> as parameters or return types, you now automatically support Microsoft.Maui.Graphics as well.</para>
        /// </summary>
        /// <param name="Image">Microsoft.Maui.Graphics.Platform.PlatformImage will automatically be cast to <see cref="AnyBitmap"/>.</param>

        public static implicit operator AnyBitmap(Microsoft.Maui.Graphics.Platform.PlatformImage Image)
        {
            try
            {
                using System.IO.MemoryStream memoryStream = new System.IO.MemoryStream();
                Image.Save(memoryStream);
                return new AnyBitmap(memoryStream.ToArray());
            }
            catch (DllNotFoundException e)
            {
                throw new DllNotFoundException("Please install Microsoft.Maui.Graphics from NuGet.", e);
            }
            catch (Exception e)
            {
                throw new Exception("Error while casting AnyBitmap from Microsoft.Maui.Graphics", e);
            }
        }
        /// <summary>
        /// Implicitly casts to Microsoft.Maui.Graphics.Platform.PlatformImage objects from <see cref="AnyBitmap"/>.
        /// <para>When your .NET Class methods use <see cref="AnyBitmap"/> as parameters or return types, you now automatically support Microsoft.Maui.Graphics as well.</para>
        /// </summary>
        /// <param name="bitmap"><see cref="AnyBitmap"/> is implicitly cast to a Microsoft.Maui.Graphics.Platform.PlatformImage.</param>

        static public implicit operator Microsoft.Maui.Graphics.Platform.PlatformImage(AnyBitmap bitmap)
        {
            try
            {
                return (Microsoft.Maui.Graphics.Platform.PlatformImage)Microsoft.Maui.Graphics.Platform.PlatformImage.FromStream(bitmap.GetStream());
            }
            catch (DllNotFoundException e)
            {
                throw new DllNotFoundException("Please install Microsoft.Maui.Graphics from NuGet.", e);
            }
            catch (Exception e)
            {
                throw new Exception("Error while casting AnyBitmap to Microsoft.Maui.Graphics", e);
            }
        }

        /// <summary>
        /// Implicitly casts System.Drawing.Bitmap objects to <see cref="AnyBitmap"/>.
        /// <para>When your .NET Class methods use <see cref="AnyBitmap"/> as parameters or return types, you now automatically support System.Drawing.Common as well.</para>
        /// </summary>
        /// <param name="Image">System.Drawing.Bitmap will automatically be cast to <see cref="AnyBitmap"/> </param>
        public static implicit operator AnyBitmap(System.Drawing.Bitmap Image)
        {
            Byte[] data;
            try
            {
                System.Drawing.Bitmap blank = new(Image.Width, Image.Height);
                System.Drawing.Graphics g = System.Drawing.Graphics.FromImage(blank);
                g.Clear(Color.Transparent);
                g.DrawImage(Image, 0, 0, Image.Width, Image.Height);
                g.Dispose();

                System.Drawing.Bitmap tempImage = new(blank);
                blank.Dispose();

                System.Drawing.Imaging.ImageFormat imageFormat = GetMimeType(Image) != "image/unknown" ? Image.RawFormat : System.Drawing.Imaging.ImageFormat.Bmp;
                using var memoryStream = new System.IO.MemoryStream();
                tempImage.Save(memoryStream, imageFormat);
                tempImage.Dispose();

                data = memoryStream.ToArray();
                return new AnyBitmap(data);
            }
            catch (DllNotFoundException e)
            {
                throw new DllNotFoundException("Please install System.Drawing from NuGet.", e);
            }
            catch (Exception e)
            {
                if (e is PlatformNotSupportedException || e is TypeInitializationException)
                {
#if NETSTANDARD
                    if (!System.Runtime.InteropServices.RuntimeInformation.IsOSPlatform(System.Runtime.InteropServices.OSPlatform.Windows))
                    {
                        throw SystemDotDrawingPlatformNotSupported(e);
                    }
#endif
                }
                throw;
            }
        }

        /// <summary>
        /// Implicitly casts to System.Drawing.Bitmap objects from <see cref="AnyBitmap"/>.
        /// <para>When your .NET Class methods use <see cref="AnyBitmap"/> as parameters or return types, you now automatically support System.Drawing.Common as well.</para>
        /// </summary>
        /// <param name="bitmap"><see cref="AnyBitmap"/> is implicitly cast to a System.Drawing.Bitmap.</param>
        static public implicit operator System.Drawing.Bitmap(AnyBitmap bitmap)
        {
            try
            {
                return (System.Drawing.Bitmap)System.Drawing.Bitmap.FromStream(new System.IO.MemoryStream(bitmap.Binary));
            }
            catch (DllNotFoundException e)
            {
                throw new DllNotFoundException("Please install System.Drawing from NuGet.", e);
            }
            catch (Exception e)
            {
                if (e is PlatformNotSupportedException || e is TypeInitializationException)
                {
#if NETSTANDARD
                    if (!System.Runtime.InteropServices.RuntimeInformation.IsOSPlatform(System.Runtime.InteropServices.OSPlatform.Windows))
                    {
                        throw SystemDotDrawingPlatformNotSupported(e);
                    }
#endif
                }
                throw e;
            }
        }

        /// <summary>
        /// Implicitly casts System.Drawing.Image objects to <see cref="AnyBitmap"/>.
        /// <para>When your .NET Class methods use <see cref="AnyBitmap"/> as parameters or return types, you now automatically support System.Drawing.Common as well.</para>
        /// </summary>
        /// <param name="Image">System.Drawing.Image will automatically be cast to <see cref="AnyBitmap"/> </param>
        public static implicit operator AnyBitmap(System.Drawing.Image Image)
        {
            Byte[] data;
            try
            {
                System.Drawing.Bitmap blank = new(Image.Width, Image.Height);
                System.Drawing.Graphics g = System.Drawing.Graphics.FromImage(blank);
                g.Clear(Color.Transparent);
                g.DrawImage(Image, 0, 0, Image.Width, Image.Height);
                g.Dispose();

                System.Drawing.Bitmap tempImage = new(blank);
                blank.Dispose();

                System.Drawing.Imaging.ImageFormat imageFormat = GetMimeType(Image) != "image/unknown" ? Image.RawFormat : System.Drawing.Imaging.ImageFormat.Bmp;
                using var memoryStream = new System.IO.MemoryStream();
                tempImage.Save(memoryStream, imageFormat);
                tempImage.Dispose();

                data = memoryStream.ToArray();
                return new AnyBitmap(data);
            }
            catch (DllNotFoundException e)
            {
                throw new DllNotFoundException("Please install System.Drawing from NuGet.", e);
            }
            catch (Exception e)
            {
                if (e is PlatformNotSupportedException || e is TypeInitializationException)
                {
#if NETSTANDARD
                    if (!System.Runtime.InteropServices.RuntimeInformation.IsOSPlatform(System.Runtime.InteropServices.OSPlatform.Windows))
                    {
                        throw SystemDotDrawingPlatformNotSupported(e);
                    }
#endif
                }
                throw e;
            }
        }

        /// <summary>
        /// Implicitly casts to System.Drawing.Image objects from <see cref="AnyBitmap"/>.
        /// <para>When your .NET Class methods use <see cref="AnyBitmap"/> as parameters or return types, you now automatically support System.Drawing.Common as well.</para>
        /// </summary>
        /// <param name="bitmap"><see cref="AnyBitmap"/> is implicitly cast to a System.Drawing.Image.</param>
        static public implicit operator System.Drawing.Image(AnyBitmap bitmap)
        {
            try
            {
                return System.Drawing.Image.FromStream(new System.IO.MemoryStream(bitmap.Binary));
            }
            catch (DllNotFoundException e)
            {
                throw new DllNotFoundException("Please install System.Drawing from NuGet.", e);
            }
            catch (Exception e)
            {
                if (e is PlatformNotSupportedException || e is TypeInitializationException)
                {
#if NETSTANDARD
                    if (!System.Runtime.InteropServices.RuntimeInformation.IsOSPlatform(System.Runtime.InteropServices.OSPlatform.Windows))
                    {
                        throw SystemDotDrawingPlatformNotSupported(e);
                    }
#endif
                }
                throw e;
            }
        }

        /// <summary>
        /// Popular image formats which <see cref="AnyBitmap"/> can read and export.
        /// </summary>
        /// <seealso cref="ExportFile(string, ImageFormat, int)"/>
        /// <seealso cref="ExportStream(Stream, ImageFormat, int)"/>
        /// <seealso cref="ExportBytes(ImageFormat, int)"/>
        public enum ImageFormat
        {
            /// <summary> The Bitmap image format.</summary>
            Bmp = 0,

            /// <summary> The Gif image format.</summary>
            Gif = 1,

            /// <summary> The Tiff image format.</summary>
            Tiff = 2,

            /// <summary> The Jpeg image format.</summary>
            Jpeg = 3,

            /// <summary> The PNG image format.</summary>
            Png = 4,

            /// <summary> The WBMP image format. Will default to BMP if not supported on the runtime platform.</summary>
            Wbmp = 5,

            /// <summary> The new WebP image format.</summary>
            Webp = 6,

            /// <summary> The Icon image format.</summary>
            Icon = 7,

            /// <summary> The Wmf image format.</summary>
            Wmf = 8,

            /// <summary> The Raw image format.</summary>
            RawFormat = 9,

            /// <summary> The existing raw image format.</summary>
            Default = -1

        }
        
        /// <summary>
        /// Converts the legacy <see cref="RotateFlipType"/> to <see cref="RotateMode"/> and <see cref="FlipMode"/>
        /// </summary>
        internal static (RotateMode, FlipMode) ParseRotateFlipType(RotateFlipType rotateFlipType)
        {
            switch (rotateFlipType)
            {
                case RotateFlipType.RotateNoneFlipNone: // case 0
                case RotateFlipType.Rotate180FlipXY: // case 0
                    return (RotateMode.None, FlipMode.None);
                
                case RotateFlipType.Rotate90FlipNone: // case 1
                case RotateFlipType.Rotate270FlipXY: // case 1
                    return (RotateMode.Rotate90, FlipMode.None);
                
                case RotateFlipType.RotateNoneFlipXY: // case 2
                case RotateFlipType.Rotate180FlipNone: // case 2
                    return (RotateMode.Rotate180, FlipMode.None);
                
                case RotateFlipType.Rotate90FlipXY: // case 3
                case RotateFlipType.Rotate270FlipNone: // case 3
                    return (RotateMode.Rotate270, FlipMode.None);
                
                case RotateFlipType.RotateNoneFlipX: // case 4
                case RotateFlipType.Rotate180FlipY: // case 4
                    return (RotateMode.None, FlipMode.Horizontal);
                
                case RotateFlipType.Rotate90FlipX: // case 5
                case RotateFlipType.Rotate270FlipY: // case 5
                    return (RotateMode.Rotate90, FlipMode.Horizontal);
                
                case RotateFlipType.RotateNoneFlipY: // case 6
                case RotateFlipType.Rotate180FlipX: // case 6
                    return (RotateMode.None, FlipMode.Vertical);
                
                case RotateFlipType.Rotate90FlipY: // case 7
                case RotateFlipType.Rotate270FlipX: // case 7
                    return (RotateMode.Rotate90, FlipMode.Vertical);
                
                default:
                    throw new ArgumentOutOfRangeException(nameof(rotateFlipType), rotateFlipType, null);
            }
        }
        
        /// <summary>
        /// Provides enumeration over how the image should be rotated.
        /// </summary>
        public enum RotateMode
        {
            /// <summary>
            /// Do not rotate the image.
            /// </summary>
            None,

            /// <summary>
            /// Rotate the image by 90 degrees clockwise.
            /// </summary>
            Rotate90 = 90,

            /// <summary>
            /// Rotate the image by 180 degrees clockwise.
            /// </summary>
            Rotate180 = 180,

            /// <summary>
            /// Rotate the image by 270 degrees clockwise.
            /// </summary>
            Rotate270 = 270
        }

        /// <summary>
        /// Provides enumeration over how a image should be flipped.
        /// </summary>
        public enum FlipMode
        {
            /// <summary>
            /// Don't flip the image.
            /// </summary>
            None,

            /// <summary>
            /// Flip the image horizontally.
            /// </summary>
            Horizontal,

            /// <summary>
            /// Flip the image vertically.
            /// </summary>
            Vertical
        }
        
        /// <summary>
        /// Specifies how much an image is rotated and the axis used to flip the image.
        /// This follows the legacy System.Drawing.RotateFlipType notation.
        /// </summary>
        [Obsolete("RotateFlipType is legacy support from System.Drawing. Please use RotateMode and FlipMode instead.")]
        public enum RotateFlipType
        {
            /// <summary>
            /// Specifies no clockwise rotation and no flipping.
            /// </summary>
            RotateNoneFlipNone,
            /// <summary>
            /// Specifies a 180-degree clockwise rotation followed by a horizontal and vertical flip.
            /// </summary>
            Rotate180FlipXY,

            /// <summary>
            /// Specifies a 90-degree clockwise rotation without flipping.
            /// </summary>
            Rotate90FlipNone,
            /// <summary>
            /// Specifies a 270-degree clockwise rotation followed by a horizontal and vertical flip.
            /// </summary>
            Rotate270FlipXY,

            /// <summary>
            /// Specifies no clockwise rotation followed by a horizontal and vertical flip.
            /// </summary>
            RotateNoneFlipXY,
            /// <summary>
            /// Specifies a 180-degree clockwise rotation without flipping.
            /// </summary>
            Rotate180FlipNone,

            /// <summary>
            /// Specifies a 90-degree clockwise rotation followed by a horizontal and vertical flip.
            /// </summary>
            Rotate90FlipXY,
            /// <summary>
            /// Specifies a 270-degree clockwise rotation without flipping.
            /// </summary>
            Rotate270FlipNone,

            /// <summary>
            /// Specifies no clockwise rotation followed by a horizontal flip.
            /// </summary>
            RotateNoneFlipX,
            /// <summary>
            /// Specifies a 180-degree clockwise rotation followed by a vertical flip.
            /// </summary>
            Rotate180FlipY,

            /// <summary>
            /// Specifies a 90-degree clockwise rotation followed by a horizontal flip.
            /// </summary>
            Rotate90FlipX,
            /// <summary>
            /// Specifies a 270-degree clockwise rotation followed by a vertical flip.
            /// </summary>
            Rotate270FlipY,

            /// <summary>
            /// Specifies no clockwise rotation followed by a vertical flip.
            /// </summary>
            RotateNoneFlipY,
            /// <summary>
            /// Specifies a 180-degree clockwise rotation followed by a horizontal flip.
            /// </summary>
            Rotate180FlipX,

            /// <summary>
            /// Specifies a 90-degree clockwise rotation followed by a vertical flip.
            /// </summary>
            Rotate90FlipY,
            /// <summary>
            /// Specifies a 270-degree clockwise rotation followed by a horizontal flip.
            /// </summary>
            Rotate270FlipX
        }

        /// <summary>
        /// AnyBitmap destructor
        /// </summary>
        ~AnyBitmap()
        {
            this.Dispose();
        }

        /// <summary>
        /// Releases all resources used by this <see cref="IronSoftware.Drawing.AnyBitmap"/>.
        /// </summary>
        public void Dispose()
        {
            if (this.disposed)
                return;
            this.Image.Dispose();
            this.Image = null;
            this.Binary = null;
            this.disposed = true;
        }

        #region Private Method

        private void LoadImage(byte[] Bytes)
        {
            try
            {
                Image = SixLabors.ImageSharp.Image.Load(Bytes, out IImageFormat format);
                Format = format;
                Binary = Bytes;
            }
            catch (DllNotFoundException e)
            {
                throw new DllNotFoundException("Please install SixLabors.ImageSharp from NuGet.", e);
            }
            catch (NotSupportedException e)
            {
                try
                {
                    OpenTiffToImageSharp(Bytes);
                }
                catch
                {
                    throw new NotSupportedException("Image could not be loaded. File format is not supported.", e);
                }
            }
            catch (MissingMethodException e)
            {
                throw new NotSupportedException("Due to conflicts between SixLabors v2 and v3 you must upgrade to a version of IronSoftware.System.Drawing which supports SixLabors.ImageSharp v3.", e);
            }
            catch (Exception e)
            {
                throw new Exception("Error while loading image bytes.", e);

            }
        }

        private void LoadImage(string File)
        {
            try
            {
                Image = SixLabors.ImageSharp.Image.Load(File, out IImageFormat format);
                Format = format;
                Binary = System.IO.File.ReadAllBytes(File);
            }
            catch (DllNotFoundException e)
            {
                throw new DllNotFoundException("Please install SixLabors.ImageSharp from NuGet.", e);
            }
            catch (NotSupportedException)
            {
                try
                {
                    OpenTiffToImageSharp(System.IO.File.ReadAllBytes(File));
                }
                catch (Exception e)
                {
                    throw new NotSupportedException("Image could not be loaded. File format is not supported.", e);
                }
            }
            catch (MissingMethodException e)
            {
                throw new NotSupportedException("Due to conflicts between SixLabors v2 and v3 you must upgrade to a version of IronSoftware.System.Drawing which supports SixLabors.ImageSharp v3.", e);
            }
            catch (Exception e)
            {
                throw new Exception("Error while loading image file.", e);
            }
        }

        private void SetBinaryFromImageSharp(SixLabors.ImageSharp.Image<SixLabors.ImageSharp.PixelFormats.Rgba32> tiffImage)
        {
            using MemoryStream memoryStream = new MemoryStream();
            tiffImage.Save(memoryStream, new SixLabors.ImageSharp.Formats.Tiff.TiffEncoder());
            memoryStream.Seek(0, SeekOrigin.Begin);
            LoadImage(memoryStream);
        }

        private void LoadImage(Stream stream)
        {
            byte[] buffer = new byte[16 * 1024];
            using MemoryStream ms = new();
            int read;
            while ((read = stream.Read(buffer, 0, buffer.Length)) > 0)
            {
                ms.Write(buffer, 0, read);
            }
            LoadImage(ms.ToArray());
        }

        private static AnyBitmap LoadSVGImage(string File)
        {
            try
            {
                return new AnyBitmap(DecodeSVG(File).Encode(SkiaSharp.SKEncodedImageFormat.Png, 100).ToArray());
            }
            catch (DllNotFoundException e)
            {
                throw new DllNotFoundException("Please install SkiaSharp from NuGet.", e);
            }
            catch (Exception e)
            {
                throw new Exception("Error while reading SVG image format.", e);
            }
        }

        private static SkiaSharp.SKBitmap DecodeSVG(string strInput)
        {
            try
            {
                SkiaSharp.Extended.Svg.SKSvg svg = new();
                svg.Load(strInput);

                SkiaSharp.SKBitmap toBitmap = new((int)svg.Picture.CullRect.Width, (int)svg.Picture.CullRect.Height);
                using (SkiaSharp.SKCanvas canvas = new(toBitmap))
                {
                    canvas.Clear(SkiaSharp.SKColors.White);
                    canvas.DrawPicture(svg.Picture);
                    canvas.Flush();
                }

                return toBitmap;

            }
            catch (DllNotFoundException e)
            {
                throw new DllNotFoundException("Please install SkiaSharp.Svg from NuGet.", e);
            }
            catch (Exception e)
            {
                throw new Exception("Error while reading SVG image format.", e);
            }
        }

        private static PlatformNotSupportedException SystemDotDrawingPlatformNotSupported(Exception innerException)
        {
            return new PlatformNotSupportedException($"Microsoft has chosen to no longer support System.Drawing.Common on Linux or MacOS. To solve this please use another Bitmap type such as {typeof(System.Drawing.Bitmap)}, SkiaSharp or ImageSharp.\n\nhttps://docs.microsoft.com/en-us/dotnet/core/compatibility/core-libraries/6.0/system-drawing-common-windows-only", innerException);
        }

        private static string GetMimeType(System.Drawing.Bitmap Image)
        {
            Guid imgguid = Image.RawFormat.Guid;
            foreach (System.Drawing.Imaging.ImageCodecInfo codec in System.Drawing.Imaging.ImageCodecInfo.GetImageDecoders())
            {
                if (codec.FormatID == imgguid)
                    return codec.MimeType;
            }
            return "image/unknown";
        }

        private static string GetMimeType(System.Drawing.Image Image)
        {
            Guid imgguid = Image.RawFormat.Guid;
            foreach (System.Drawing.Imaging.ImageCodecInfo codec in System.Drawing.Imaging.ImageCodecInfo.GetImageDecoders())
            {
                if (codec.FormatID == imgguid)
                    return codec.MimeType;
            }
            return "image/unknown";
        }

        private static SkiaSharp.SKImage OpenTiffToSKImage(AnyBitmap anyBitmap)
        {
            SkiaSharp.SKBitmap skBitmap = OpenTiffToSKBitmap(anyBitmap);
            if (skBitmap != null)
            {
                return SkiaSharp.SKImage.FromBitmap(skBitmap);
            }

            return null;
        }

        private static SkiaSharp.SKBitmap OpenTiffToSKBitmap(AnyBitmap anyBitmap)
        {
            try
            {
                // create a memory stream out of them
                using MemoryStream tiffStream = new(anyBitmap.Binary);

                // open a TIFF stored in the stream
                using var tifImg = BitMiracle.LibTiff.Classic.Tiff.ClientOpen("in-memory", "r", tiffStream, new BitMiracle.LibTiff.Classic.TiffStream());

                // read the dimensions
                var width = tifImg.GetField(BitMiracle.LibTiff.Classic.TiffTag.IMAGEWIDTH)[0].ToInt();
                var height = tifImg.GetField(BitMiracle.LibTiff.Classic.TiffTag.IMAGELENGTH)[0].ToInt();

                // create the bitmap
                var bitmap = new SkiaSharp.SKBitmap();
                var info = new SkiaSharp.SKImageInfo(width, height);

                // create the buffer that will hold the pixels
                var raster = new int[width * height];

                // get a pointer to the buffer, and give it to the bitmap
                var ptr = System.Runtime.InteropServices.GCHandle.Alloc(raster, System.Runtime.InteropServices.GCHandleType.Pinned);
                bitmap.InstallPixels(info, ptr.AddrOfPinnedObject(), info.RowBytes, (addr, ctx) => ptr.Free(), null);

                // read the image into the memory buffer
                if (!tifImg.ReadRGBAImageOriented(width, height, raster, BitMiracle.LibTiff.Classic.Orientation.TOPLEFT))
                {
                    // not a valid TIF image.
                    return null;
                }

                // swap the red and blue because SkiaSharp may differ from the tiff
                if (SkiaSharp.SKImageInfo.PlatformColorType == SkiaSharp.SKColorType.Bgra8888)
                {
                    SkiaSharp.SKSwizzle.SwapRedBlue(ptr.AddrOfPinnedObject(), raster.Length);
                }

                return bitmap;

            }
            catch (DllNotFoundException e)
            {
                throw new DllNotFoundException("Please install BitMiracle.LibTiff.NET from NuGet.", e);
            }
            catch (Exception e)
            {
                throw new Exception("Error while reading TIFF image format.", e);
            }
        }

        private void OpenTiffToImageSharp(byte[] bytes)
        {
            try
            {
                List<SixLabors.ImageSharp.Image> images = new();

                // create a memory stream out of them
                using MemoryStream tiffStream = new(bytes);

                // open a TIFF stored in the stream
                using (var tif = BitMiracle.LibTiff.Classic.Tiff.ClientOpen("in-memory", "r", tiffStream, new BitMiracle.LibTiff.Classic.TiffStream()))
                {
                    var num = tif.NumberOfDirectories();
                    for (short i = 0; i < num; i++)
                    {
                        tif.SetDirectory(i);

                        // Find the width and height of the image
                        FieldValue[] value = tif.GetField(TiffTag.IMAGEWIDTH);
                        int width = value[0].ToInt();

                        value = tif.GetField(TiffTag.IMAGELENGTH);
                        int height = value[0].ToInt();

                        // Read the image into the memory buffer
                        int[] raster = new int[height * width];
                        if (!tif.ReadRGBAImage(width, height, raster))
                        {
                            throw new Exception("Could not read image");
                        }

                        using SixLabors.ImageSharp.Image<SixLabors.ImageSharp.PixelFormats.Rgba32> bmp = new(width, height);
                        SixLabors.ImageSharp.Rectangle rect = new(0, 0, bmp.Width, bmp.Height);

                        int stride = GetStride(bmp);

                        byte[] bits = new byte[stride * bmp.Height];
                        for (int y = 0; y < bmp.Height; y++)
                        {
                            int rasterOffset = y * bmp.Width;
                            int bitsOffset = (bmp.Height - y - 1) * stride;

                            for (int x = 0; x < bmp.Width; x++)
                            {
                                int rgba = raster[rasterOffset++];
                                bits[bitsOffset++] = (byte)(rgba & 0xff); // R
                                bits[bitsOffset++] = (byte)((rgba >> 8) & 0xff); // G
                                bits[bitsOffset++] = (byte)((rgba >> 16) & 0xff); // B
                                bits[bitsOffset++] = (byte)((rgba >> 24) & 0xff); // A
                            }
                        }

                        images.Add(SixLabors.ImageSharp.Image.LoadPixelData<SixLabors.ImageSharp.PixelFormats.Rgba32>(bits, bmp.Width, bmp.Height));
                    }
                }

                Image?.Dispose();

                FindMaxWidthAndHeight(images, out int maxWidth, out int maxHeight);

                using SixLabors.ImageSharp.Image<SixLabors.ImageSharp.PixelFormats.Rgba32> tiffImage = CloneAndResizeImageSharp(images[0], maxWidth, maxHeight);
                for (int i = 1; i < images.Count; i++)
                {
                    SixLabors.ImageSharp.Image<SixLabors.ImageSharp.PixelFormats.Rgba32> image = CloneAndResizeImageSharp(images[i], maxWidth, maxHeight);
                    tiffImage.Frames.AddFrame(image.Frames.RootFrame);
                }
                SetBinaryFromImageSharp(tiffImage);

                foreach (SixLabors.ImageSharp.Image image in images)
                {
                    image.Dispose();
                }
            }
            catch (DllNotFoundException e)
            {
                throw new DllNotFoundException("Please install BitMiracle.LibTiff.NET from NuGet.", e);
            }
            catch (Exception e)
            {
                throw new Exception("Error while reading TIFF image format.", e);
            }
        }

        private static List<AnyBitmap> CreateAnyBitmaps(IEnumerable<string> imagePaths)
        {
            List<AnyBitmap> bitmaps = new();
            foreach (string imagePath in imagePaths)
            {
                bitmaps.Add(AnyBitmap.FromFile(imagePath));
            }
            return bitmaps;
        }

        private static MemoryStream CreateMultiFrameImage(IEnumerable<AnyBitmap> images, ImageFormat imageFormat = ImageFormat.Tiff)
        {
            FindMaxWidthAndHeight(images, out int maxWidth, out int maxHeight);

            SixLabors.ImageSharp.Image<SixLabors.ImageSharp.PixelFormats.Rgba32> result = null;
            for (int i = 0; i < images.Count(); i++)
            {
                if (i == 0)
                {
                    result = LoadAndResizeImageSharp(images.ElementAt(i).GetBytes(), maxWidth, maxHeight, i);
                }
                else
                {
                    if (result == null)
                    {
                        result = LoadAndResizeImageSharp(images.ElementAt(i).GetBytes(), maxWidth, maxHeight, i);
                    }
                    else
                    {
                        SixLabors.ImageSharp.Image<SixLabors.ImageSharp.PixelFormats.Rgba32> image = 
                            LoadAndResizeImageSharp(images.ElementAt(i).GetBytes(), maxWidth, maxHeight, i);
                        result.Frames.AddFrame(image.Frames.RootFrame);
                    }
                }
            }

            MemoryStream resultStream = null;
            if (result != null)
            {
                resultStream = new MemoryStream();
                if (imageFormat == ImageFormat.Gif)
                {
                    result.SaveAsGif(resultStream);
                }
                else
                {
                    result.SaveAsTiff(resultStream);
                }
            }

            if (result != null)
            {
                result.Dispose();
            }

            return resultStream;
        }

        private static void FindMaxWidthAndHeight(IEnumerable<SixLabors.ImageSharp.Image> images, out int maxWidth, out int maxHeight)
        {
            maxWidth = images.Select(img => img.Width).Max();
            maxHeight = images.Select(img => img.Height).Max();
        }

        private static void FindMaxWidthAndHeight(IEnumerable<AnyBitmap> images, out int maxWidth, out int maxHeight)
        {
            maxWidth = images.Select(img => img.Width).Max();
            maxHeight = images.Select(img => img.Height).Max();
        }

        private SixLabors.ImageSharp.Image<SixLabors.ImageSharp.PixelFormats.Rgba32> CloneAndResizeImageSharp(
            SixLabors.ImageSharp.Image source, int maxWidth, int maxHeight)
        {
            using SixLabors.ImageSharp.Image<SixLabors.ImageSharp.PixelFormats.Rgba32> image = 
                source.CloneAs<SixLabors.ImageSharp.PixelFormats.Rgba32>();
            // Keep Image dimension the same
            return ResizeWithPadToPng(image, maxWidth, maxHeight);
        }

        private static SixLabors.ImageSharp.Image<SixLabors.ImageSharp.PixelFormats.Rgba32> LoadAndResizeImageSharp(byte[] bytes, 
            int maxWidth, int maxHeight, int index)
        {
            try
            {
                using SixLabors.ImageSharp.Image<SixLabors.ImageSharp.PixelFormats.Rgba32> result = 
                    SixLabors.ImageSharp.Image.Load<SixLabors.ImageSharp.PixelFormats.Rgba32>(bytes);
                // Keep Image dimension the same
                return ResizeWithPadToPng(result, maxWidth, maxHeight);
            }
            catch (Exception e)
            {
                throw new NotSupportedException($"Image index {index} cannot be loaded. File format doesn't supported.", e);
            }
        }

        private static SixLabors.ImageSharp.Image<SixLabors.ImageSharp.PixelFormats.Rgba32> ResizeWithPadToPng(
            SixLabors.ImageSharp.Image<SixLabors.ImageSharp.PixelFormats.Rgba32> result, int maxWidth, int maxHeight)
        {
            result.Mutate(img => img.Resize(new ResizeOptions
            {
                Size = new SixLabors.ImageSharp.Size(maxWidth, maxHeight),
                Mode = SixLabors.ImageSharp.Processing.ResizeMode.BoxPad,
                PadColor = SixLabors.ImageSharp.Color.Transparent
            }));

            using var memoryStream = new MemoryStream();
            result.Save(memoryStream, new SixLabors.ImageSharp.Formats.Png.PngEncoder
            {
                TransparentColorMode = SixLabors.ImageSharp.Formats.Png.PngTransparentColorMode.Preserve
            });
            memoryStream.Seek(0, SeekOrigin.Begin);

            return SixLabors.ImageSharp.Image.Load<SixLabors.ImageSharp.PixelFormats.Rgba32>(memoryStream);
        }

        private int GetStride(SixLabors.ImageSharp.Image source = null)
        {
            if (source == null)
                return 4 * ((Image.Width * Image.PixelType.BitsPerPixel + 31) / 32);
            else
                return 4 * ((source.Width * source.PixelType.BitsPerPixel + 31) / 32);
        }

        private IntPtr GetFirstPixelData()
        {
            byte[] pixelBytes = new byte[Image.Width * Image.Height * Unsafe.SizeOf<Rgba32>()];
            var clonedImage = Image.CloneAs<SixLabors.ImageSharp.PixelFormats.Rgba32>();
            clonedImage.CopyPixelDataTo(pixelBytes);
            ConvertRGBAtoBGRA(pixelBytes, clonedImage.Width, clonedImage.Height);

            IntPtr result = Marshal.AllocHGlobal(pixelBytes.Length);
            Marshal.Copy(pixelBytes, 0, result, pixelBytes.Length);

            return result;
        }

        private void ConvertRGBAtoBGRA(byte[] data, int width, int height, int samplesPerPixel = 4)
        {
            int stride = data.Length / height;

            for (int y = 0; y < height; y++)
            {
                int offset = stride * y;
                int strideEnd = offset + width * samplesPerPixel;

                for (int i = offset; i < strideEnd; i += samplesPerPixel)
                {
                    (data[i], data[i + 2]) = (data[i + 2], data[i]);
                }
            }
        }

        private Color GetPixelColor(int x, int y)
        {
            if (Image is Image<Rgb24>)
            {
                return (Color)Image.CloneAs<Rgb24>()[x, y];
            }
            else if (Image is Image<Abgr32>)
            {
                return (Color)Image.CloneAs<Rgb24>()[x, y];
            }
            else if (Image is Image<Argb32>)
            {
                return (Color)Image.CloneAs<Argb32>()[x, y];
            }
            else if (Image is Image<Argb32>)
            {
                return (Color)Image.CloneAs<Abgr32>()[x, y];
            }
            else if (Image is Image<Abgr32>)
            {
                return (Color)Image.CloneAs<Rgb24>()[x, y];
            }
            else if (Image is Image<Bgr24>)
            {
                return (Color)Image.CloneAs<Bgr24>()[x, y];
            }
            else if (Image is Image<Bgra32>)
            {
                return (Color)Image.CloneAs<Bgra32>()[x, y];
            }
            else
            {
                return (Color)Image.CloneAs<Rgba32>()[x, y];
            }
        }

        private void LoadAndResizeImage(AnyBitmap original, int width, int height)
        {
            try
            {
                using var image = SixLabors.ImageSharp.Image.Load<Rgba32>(original.Binary, out IImageFormat format);
<<<<<<< HEAD

                image.Mutate(img => img.Resize(width, height));
                byte[] pixelBytes = new byte[image.Width * image.Height * Unsafe.SizeOf<Rgba32>()];
                image.CopyPixelDataTo(pixelBytes);

=======

                image.Mutate(img => img.Resize(width, height));
                byte[] pixelBytes = new byte[image.Width * image.Height * Unsafe.SizeOf<Rgba32>()];
                image.CopyPixelDataTo(pixelBytes);

>>>>>>> 36299ef6
                Image = image.Clone();
                Binary = pixelBytes;
                Format = format;
            }
            catch (DllNotFoundException e)
            {
                throw new DllNotFoundException("Please install SixLabors.ImageSharp from NuGet.", e);
            }
            catch (MissingMethodException e)
            {
                throw new NotSupportedException("Due to conflicts between SixLabors v2 and v3 you must upgrade to a version of IronSoftware.System.Drawing which supports SixLabors.ImageSharp v3.", e);
            }
            catch (Exception e)
            {
                throw new Exception("Error while loading image bytes.", e);
            }
        }

        private ImageFormat GetImageFormat(string filename)
        {
            if (string.IsNullOrEmpty(filename))
            {
                throw new FileNotFoundException("Please provide filename.");
            }

            if (filename.ToLower().EndsWith("png"))
            {
                return ImageFormat.Png;
            }
            else if (filename.ToLower().EndsWith("jpg") || filename.ToLower().EndsWith("jpeg"))
            {
                return ImageFormat.Jpeg;
            }
            else if (filename.ToLower().EndsWith("webp"))
            {
                return ImageFormat.Jpeg;
            }
            else if (filename.ToLower().EndsWith("gif"))
            {
                return ImageFormat.Gif;
            }
            else if (filename.ToLower().EndsWith("tif") || filename.ToLower().EndsWith("tiff"))
            {
                return ImageFormat.Tiff;
            }
            else
            {
                return ImageFormat.Bmp;
            }
        }

        private static async Task<Stream> LoadUriAsync(Uri Uri)
        {
            using HttpClient httpClient = new();
            MemoryStream memoryStream = new();
            using Stream stream = await httpClient.GetStreamAsync(Uri);
            await stream.CopyToAsync(memoryStream);
            memoryStream.Position = 0;
            return memoryStream;
        }

#endregion
    }
}
<|MERGE_RESOLUTION|>--- conflicted
+++ resolved
@@ -275,32 +275,6 @@
                 {
                     IImageEncoder enc = Format switch
                     {
-<<<<<<< HEAD
-                        Quality = Lossy,
-                        ColorType = SixLabors.ImageSharp.Formats.Jpeg.JpegColorType.Rgb
-                    },
-                    ImageFormat.Gif => new SixLabors.ImageSharp.Formats.Gif.GifEncoder(),
-                    ImageFormat.Png => new SixLabors.ImageSharp.Formats.Png.PngEncoder(),
-                    ImageFormat.Webp => new SixLabors.ImageSharp.Formats.Webp.WebpEncoder() { Quality = Lossy },
-                    ImageFormat.Tiff => new SixLabors.ImageSharp.Formats.Tiff.TiffEncoder(),
-                    _ => new SixLabors.ImageSharp.Formats.Bmp.BmpEncoder()
-                    {
-                        BitsPerPixel = SixLabors.ImageSharp.Formats.Bmp.BmpBitsPerPixel.Pixel32,
-                        SupportTransparency = true
-                    },
-                };
-                Image.Save(Stream, enc);
-            }
-            catch (DllNotFoundException e)
-            {
-                throw new DllNotFoundException($"Please install SixLabors.ImageSharp from NuGet.", e);
-            }
-            catch (MissingMethodException e)
-            {
-                throw new NotSupportedException("Due to conflicts between SixLabors v2 and v3 you must upgrade to a version of IronSoftware.System.Drawing which supports SixLabors.ImageSharp v3.", e);
-            }
-            catch (Exception ex)
-=======
                         ImageFormat.Jpeg => new SixLabors.ImageSharp.Formats.Jpeg.JpegEncoder()
                         {
                             Quality = Lossy,
@@ -328,7 +302,6 @@
                 }
             }
             catch (Exception e) when (e is MissingMethodException || e is TypeInitializationException)
->>>>>>> 36299ef6
             {
                 throw new NotSupportedException("Due to conflicts between SixLabors v2 and v3 you must upgrade to a version of IronSoftware.System.Drawing which supports SixLabors.ImageSharp v3.", e);
             }
@@ -2306,19 +2279,11 @@
             try
             {
                 using var image = SixLabors.ImageSharp.Image.Load<Rgba32>(original.Binary, out IImageFormat format);
-<<<<<<< HEAD
 
                 image.Mutate(img => img.Resize(width, height));
                 byte[] pixelBytes = new byte[image.Width * image.Height * Unsafe.SizeOf<Rgba32>()];
                 image.CopyPixelDataTo(pixelBytes);
 
-=======
-
-                image.Mutate(img => img.Resize(width, height));
-                byte[] pixelBytes = new byte[image.Width * image.Height * Unsafe.SizeOf<Rgba32>()];
-                image.CopyPixelDataTo(pixelBytes);
-
->>>>>>> 36299ef6
                 Image = image.Clone();
                 Binary = pixelBytes;
                 Format = format;
