﻿using SkiaSharp;
using System;

namespace IronSoftware.Drawing
{
    public static class IronBitmap
    {
        /// <summary>
        /// Resize an image with scaling.
        /// </summary>
        /// <param name="bitmap">Original bitmap to resize.</param>
        /// <param name="scale">Scale of new image 0 - 1.</param>
        /// <return>IronSoftware.Drawing.AnyBitmap.</return>
        public static AnyBitmap Resize(this AnyBitmap bitmap, float scale)
        {
            SKBitmap originalBitmap = bitmap;
            SKBitmap toBitmap = new SKBitmap((int)(originalBitmap.Width * scale), (int)(originalBitmap.Height * scale), originalBitmap.ColorType, originalBitmap.AlphaType);

            using (SKCanvas canvas = new SKCanvas(toBitmap))
            {
                // Draw a bitmap rescaled
#if NETFRAMEWORK
                canvas.SetMatrix(SKMatrix.MakeScale(scale, scale));
#else
                canvas.SetMatrix(SKMatrix.CreateScale(scale, scale));
#endif
                canvas.DrawBitmap(originalBitmap, 0, 0);
                canvas.ResetMatrix();
                canvas.Flush();
            }

            return toBitmap;
        }

        /// <summary>
        /// Resize an image with width and height.
        /// </summary>
        /// <param name="bitmap">Original bitmap to resize.</param>
        /// <param name="width">Width of the new resized image.</param>
        /// <param name="height">Height of the new resized image.</param>
        /// <return>IronSoftware.Drawing.AnyBitmap.</return>
        public static AnyBitmap Resize(this AnyBitmap bitmap, int width, int height)
        {
            SKBitmap originalBitmap = bitmap;
            SKBitmap toBitmap = new SKBitmap(width, height, originalBitmap.ColorType, originalBitmap.AlphaType);
            originalBitmap.ExtractSubset(toBitmap, new CropRectangle(0, 0, width, height));

            return toBitmap;
        }

        /// <summary>
        /// Resize an image with width and height.
        /// </summary>
        /// <param name="bitmap">Original bitmap to resize.</param>
        /// <param name="width">Width of the new resized image.</param>
        /// <param name="height">Height of the new resized image.</param>
        /// <param name="scale">Scale of new image 0 - 1.</param>
        /// <return>IronSoftware.Drawing.AnyBitmap.</return>
        public static AnyBitmap Resize(this AnyBitmap bitmap, int width, int height, float scale)
        {
            SKBitmap originalBitmap = bitmap;
            SKBitmap toBitmap = new SKBitmap(width, height, originalBitmap.ColorType, originalBitmap.AlphaType);

            using (SKCanvas canvas = new SKCanvas(toBitmap))
            {
                // Draw a bitmap rescaled
#if NETFRAMEWORK
<<<<<<< HEAD
                canvas.SetMatrix(SKMatrix.MakeScale(ratio, ratio));
#else
                canvas.SetMatrix(SKMatrix.CreateScale(ratio, ratio));
=======
                canvas.SetMatrix(SKMatrix.MakeScale(scale, scale));
#else
                canvas.SetMatrix(SKMatrix.CreateScale(scale, scale));
>>>>>>> 92abd635
#endif
                canvas.DrawBitmap(originalBitmap, 0, 0);
                canvas.ResetMatrix();
                canvas.Flush();
            }

            return toBitmap;
        }

        /// <summary>
        /// Resize an image with width and height.
        /// </summary>
        /// <param name="bitmap">Original bitmap to resize.</param>
        /// <param name="cropArea">CropArea to crop an image.</param>
        /// <return>IronSoftware.Drawing.AnyBitmap.</return>
        public static AnyBitmap CropImage(this AnyBitmap bitmap, CropRectangle cropArea)
        {
            if (cropArea != null)
            {
                SKRect cropRect = ValidateCropArea(bitmap, cropArea);
                SKBitmap croppedBitmap = new SKBitmap((int)cropRect.Width, (int)cropRect.Height);

                SKRect dest = new SKRect(0, 0, cropRect.Width, cropRect.Height);
                SKRect source = new SKRect(cropRect.Left, cropRect.Top, cropRect.Right, cropRect.Bottom);
                try
                {
                    using (SKCanvas canvas = new SKCanvas(croppedBitmap))
                    {
                        canvas.DrawBitmap(bitmap, source, dest);
                    }

                    return croppedBitmap;
                }
                catch (OutOfMemoryException)
                {
                    try { croppedBitmap.Dispose(); } catch { }
                    throw new Exception("Crop Rectangle is larger than the input image.");
                }
            }
            else
            {
                return bitmap;
            }
        }

        /// <summary>
        /// Rotate an image.
        /// </summary>
        /// <param name="bitmap">Original bitmap to resize.</param>
        /// <param name="angle">Angle for rotate image. Default (null): Will try to determine the image's rotation angle.</param>
        /// <return>IronSoftware.Drawing.AnyBitmap.</return>
        public static AnyBitmap RotateImage(this AnyBitmap bitmap, double? angle = null)
        {
            double skewAngle = angle ?? SkewImageLib.GetSkewAngle(bitmap);
            double radians = Math.PI * skewAngle / 180;
            float sine = (float)Math.Abs(Math.Sin(radians));
            float cosine = (float)Math.Abs(Math.Cos(radians));

            int originalWidth = ((SKBitmap)bitmap).Width;
            int originalHeight = ((SKBitmap)bitmap).Height;
            int rotatedWidth = (int)(cosine * originalWidth + sine * originalHeight);
            int rotatedHeight = (int)(cosine * originalHeight + sine * originalWidth);

            SKBitmap rotatedBitmap = new SKBitmap(rotatedWidth, rotatedHeight);

            using (SKCanvas canvas = new SKCanvas(rotatedBitmap))
            {
                canvas.Clear();
                canvas.Translate(rotatedWidth / 2, rotatedHeight / 2);
                canvas.RotateDegrees((float)angle);
                canvas.Translate(-originalWidth / 2, -originalHeight / 2);
                canvas.DrawBitmap(bitmap, new SKPoint());
            }

            return rotatedBitmap;
        }

        /// <summary>
        /// Determine the image's skew angle.
        /// </summary>
        /// <param name="bitmap">Original bitmap to get skew angle from.</param>
        /// <return>Image's angle of skew.</return>
        public static double GetSkewAngle(this AnyBitmap bitmap)
        {
            return SkewImageLib.GetSkewAngle(bitmap);
        }

        /// <summary>
        /// Trim white space of the image.
        /// </summary>
        /// <param name="bitmap">Original bitmap to trim.</param>
        /// <return>IronSoftware.Drawing.AnyBitmap.</return>
        public static SKBitmap Trim(this AnyBitmap bitmap)
        {

            try
            {
                SKBitmap originalBitmap = bitmap;

                int newLeft = DetermineLeft(originalBitmap);
                int newRight = DetermineRight(originalBitmap);
                int newBottom = DetermineBottom(originalBitmap);
                int newTop = DetermineTop(originalBitmap);

                return CropImage(bitmap, CreateCropRectangle(newLeft, newRight, newBottom, newTop));
            }
            catch
            {
                return bitmap.Clone();
            }
        }

        /// <summary>
        /// Add a colored border around the image.
        /// </summary>
        /// <param name="bitmap">Original bitmap to add a border to.</param>
        /// <param name="color">Color of the border.</param>
        /// <param name="width">Width of the border in pixel.</param>
        /// <return>IronSoftware.Drawing.AnyBitmap.</return>
        public static AnyBitmap AddBorder(this AnyBitmap bitmap, IronSoftware.Drawing.Color color, int width)
        {
            SKBitmap originalBitmap = bitmap;
            int maxWidth = originalBitmap.Width + width * 2;
            int maxHeight = originalBitmap.Height + width * 2;
            SKBitmap toBitmap = new SKBitmap(maxWidth, maxHeight);

            var ratioX = (double)maxWidth / originalBitmap.Width;
            var ratioY = (double)maxHeight / originalBitmap.Height;
            var scale = (float)Math.Min(ratioX, ratioY);

            using (SKCanvas canvas = new SKCanvas(toBitmap))
            {
<<<<<<< HEAD

#if NETFRAMEWORK
                canvas.SetMatrix(SKMatrix.MakeScale(ratio, ratio));
#else
                canvas.SetMatrix(SKMatrix.CreateScale(ratio, ratio));
=======
#if NETFRAMEWORK
                canvas.SetMatrix(SKMatrix.MakeScale(scale, scale));
#else
                canvas.SetMatrix(SKMatrix.CreateScale(scale, scale));
>>>>>>> 92abd635
#endif
                canvas.Clear(color);
                int x = (toBitmap.Width - originalBitmap.Width) / 2;
                int y = (toBitmap.Height - originalBitmap.Height) / 2;
                canvas.DrawBitmap(bitmap, x, y);
                canvas.ResetMatrix();
                canvas.Flush();
            }

            return toBitmap;
        }

#region Private Method

        private static CropRectangle ValidateCropArea(SKBitmap img, CropRectangle CropArea)
        {
            int maxWidth = img.Width;
            int maxHeight = img.Height;

            int cropAreaX = CropArea.X > 0 ? CropArea.X : 0;
            int cropAreaY = CropArea.Y > 0 ? CropArea.Y : 0;
            int cropAreaWidth = CropArea.Width > 0 ? CropArea.Width : img.Width;
            int cropAreaHeight = CropArea.Height > 0 ? CropArea.Height : img.Height;

            int croppedWidth = cropAreaX + cropAreaWidth;
            int croppedHeight = cropAreaY + cropAreaHeight;

            int newWidth = cropAreaWidth;
            int newHeight = cropAreaHeight;
            if (croppedWidth > maxWidth)
            {
                newWidth = maxWidth - cropAreaX;
            }
            if (croppedHeight > maxHeight)
            {
                newHeight = maxHeight - cropAreaY;
            }
            return new CropRectangle(cropAreaX, cropAreaY, newWidth, newHeight);
        }
<<<<<<< HEAD

        private static bool DifferentColor(Color source, Color target)
        {
            return !IsTransparent(source) && (source.R != target.R || source.G != target.G || source.B != target.B || source.A != target.A);
        }

        private static bool IsTransparent(Color source)
        {
            return (SKColor)source == SKColors.Transparent;
        }

        private static int DetermineRight(SKBitmap originalBitmap)
        {
            int result = -1;
            for (int x = originalBitmap.Width - 1; x >= 0; x--)
            {
                for (int y = 0; y < originalBitmap.Height; y++)
                {
                    SKColor color = originalBitmap.GetPixel(x, y);
                    if (color != SKColors.White)
                    {
                        result = x;
                        break;
                    }
                }
                if (result != -1)
                    break;
            }

            return result;
        }

        private static int DetermineLeft(SKBitmap originalBitmap)
        {
            int result = -1;
            for (int x = 0; x < originalBitmap.Width; x++)
            {
                for (int y = 0; y < originalBitmap.Height; y++)
                {
                    SKColor color = originalBitmap.GetPixel(x, y);
                    if (DifferentColor(color, Color.White))
                    {
                        result = x;
                        break;
                    }
                }
                if (result != -1)
                    break;
            }

            return result;
        }

        private static int DetermineTop(SKBitmap originalBitmap)
        {
            int newTop = -1;
            for (int y = originalBitmap.Height - 1; y >= 0; y--)
            {
                for (int x = 0; x < originalBitmap.Width; x++)
                {
                    SKColor color = originalBitmap.GetPixel(x, y);
                    if (DifferentColor(color, Color.White))
                    {
                        newTop = y;
                        break;
                    }
                }
                if (newTop != -1)
                    break;
            }

            return newTop;
        }

        private static int DetermineBottom(SKBitmap originalBitmap)
        {
            int newBottom = -1;
            for (int y = 0; y < originalBitmap.Height; y++)
            {
                for (int x = 0; x < originalBitmap.Width; x++)
                {
                    SKColor color = originalBitmap.GetPixel(x, y);
                    if (DifferentColor(color, Color.White))
                    {
                        newBottom = y;
                        break;
                    }
                }
                if (newBottom != -1)
                    break;
            }

            return newBottom;
        }

        private static CropRectangle CreateCropRectangle(int left, int right, int bottom, int top)
        {
            return new CropRectangle(left, bottom, right - left, top - bottom);
        }

        #endregion
=======
#endregion
>>>>>>> 92abd635
    }
}<|MERGE_RESOLUTION|>--- conflicted
+++ resolved
@@ -65,15 +65,9 @@
             {
                 // Draw a bitmap rescaled
 #if NETFRAMEWORK
-<<<<<<< HEAD
-                canvas.SetMatrix(SKMatrix.MakeScale(ratio, ratio));
-#else
-                canvas.SetMatrix(SKMatrix.CreateScale(ratio, ratio));
-=======
                 canvas.SetMatrix(SKMatrix.MakeScale(scale, scale));
 #else
                 canvas.SetMatrix(SKMatrix.CreateScale(scale, scale));
->>>>>>> 92abd635
 #endif
                 canvas.DrawBitmap(originalBitmap, 0, 0);
                 canvas.ResetMatrix();
@@ -206,18 +200,10 @@
 
             using (SKCanvas canvas = new SKCanvas(toBitmap))
             {
-<<<<<<< HEAD
-
-#if NETFRAMEWORK
-                canvas.SetMatrix(SKMatrix.MakeScale(ratio, ratio));
-#else
-                canvas.SetMatrix(SKMatrix.CreateScale(ratio, ratio));
-=======
 #if NETFRAMEWORK
                 canvas.SetMatrix(SKMatrix.MakeScale(scale, scale));
 #else
                 canvas.SetMatrix(SKMatrix.CreateScale(scale, scale));
->>>>>>> 92abd635
 #endif
                 canvas.Clear(color);
                 int x = (toBitmap.Width - originalBitmap.Width) / 2;
@@ -257,7 +243,6 @@
             }
             return new CropRectangle(cropAreaX, cropAreaY, newWidth, newHeight);
         }
-<<<<<<< HEAD
 
         private static bool DifferentColor(Color source, Color target)
         {
@@ -359,8 +344,5 @@
         }
 
         #endregion
-=======
-#endregion
->>>>>>> 92abd635
     }
 }